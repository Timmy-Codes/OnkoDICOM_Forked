import os
from pathlib import Path
from pydicom import dcmread
from pydicom.errors import InvalidDicomError
from src.Model import ImageLoading
from src.Model import ROI
from src.Model.GetPatientInfo import DicomTree
from src.Model.PatientDictContainer import PatientDictContainer


class BatchProcess:
    """
    This class handles loading files for each patient, and getting
    datasets.
    """

    allowed_classes = {}

    def __init__(self, progress_callback, interrupt_flag, patient_files):
        """
        Class initialiser function.
        :param progress_callback: A signal that receives the current
                                  progress of the loading.
        :param interrupt_flag: A threading.Event() object that tells the
                               function to stop loading.
        :param patient_files: dictionary of patient files for the
                              current patient.
        """
        self.patient_dict_container = PatientDictContainer()
        self.progress_callback = progress_callback
        self.interrupt_flag = interrupt_flag
        self.required_classes = []
        self.patient_files = patient_files
        self.ready = False
        self.summary = ""

    def is_ready(self):
        """
        Returns the status of the batch process.
        """
        return self.ready

    def start(self):
        """
        Starts the batch process.
        """
        pass

    @classmethod
    def load_images(cls, patient_files, required_classes):
        """
        Loads required datasets for the selected patient.
        :param patient_files: dictionary of classes and patient files.
        :param required_classes: list of classes required for the
                                 selected/current process.
        :return: True if all required datasets found, false otherwise.
        """
        files = []
        found_classes = set()

        # Loop through each item in patient_files
        for key, value in patient_files.items():
            # If the item is an allowed class
            if key in cls.allowed_classes:
                for i in range(len(value)):
                    # Add item's files to the files list
                    files.extend(value[i].get_files())

                # Get the modality name
                modality_name = cls.allowed_classes.get(key).get('name')

                # If the modality name is not found_classes, add it
                if modality_name not in found_classes \
                        and modality_name in required_classes:
                    found_classes.add(modality_name)

        # Get the difference between required classes and found classes
        class_diff = set(required_classes).difference(found_classes)

        # If the dataset is missing required files, pass on it
        if len(class_diff) > 0:
            print("Skipping dataset. Missing required file(s) {}"
                  .format(class_diff))
            return False

        # Try to get the datasets from the selected files
        try:
            # Convert paths to a common file system representation
            for i, file in enumerate(files):
                files[i] = Path(file).as_posix()
            read_data_dict, file_names_dict = cls.get_datasets(files)
            path = os.path.dirname(
                os.path.commonprefix(list(file_names_dict.values())))
        # Otherwise raise an exception (OnkoDICOM does not support the
        # selected file type)
        except ImageLoading.NotAllowedClassError:
            raise ImageLoading.NotAllowedClassError

        # Populate the initial values in the PatientDictContainer
        patient_dict_container = PatientDictContainer()
        patient_dict_container.clear()
        patient_dict_container.set_initial_values(path, read_data_dict,
                                                  file_names_dict)

        # If an RT Struct is included, set relevant values in the
        # PatientDictContainer
        if 'rtss' in file_names_dict:
            dataset_rtss = dcmread(file_names_dict['rtss'])
            rois = ImageLoading.get_roi_info(dataset_rtss)
            dict_raw_contour_data, dict_numpoints = \
                ImageLoading.get_raw_contour_data(dataset_rtss)
            dict_pixluts = ImageLoading.get_pixluts(read_data_dict)

            # Add RT Struct values to PatientDictContainer
            patient_dict_container.set("rois", rois)
            patient_dict_container.set("raw_contour", dict_raw_contour_data)
            patient_dict_container.set("num_points", dict_numpoints)
            patient_dict_container.set("pixluts", dict_pixluts)

        return True

    @classmethod
    def get_datasets(cls, file_path_list):
        """
        Gets datasets in the passed-in file path.
        :param file_path_list: list of file paths to load datasets from.
        """
        read_data_dict = {}
        file_names_dict = {}
        rt_structs = {}

        # For getting the correct PET files in a dataset that contains
        # multiple image sets
        ctac_count = 0
        pt_nac = {}
        nac_count = 0

        slice_count = 0
        # For each file in the file path list
        rtss_found = False
        for file in ImageLoading.natural_sort(file_path_list):
            # Try to open it
            try:
                read_file = dcmread(file)
            except InvalidDicomError:
                continue

            # Update relevant data
            if read_file.SOPClassUID in cls.allowed_classes:
                allowed_class = cls.allowed_classes[read_file.SOPClassUID]
                if allowed_class["sliceable"]:
                    slice_name = slice_count
                    slice_count += 1
                else:
                    slice_name = allowed_class["name"]

                # Here we keep track of what PET images we have found,
                # as if we have 2 sets and one is CTAC, we want to use the
                # one that is CTAC.
                if read_file.SOPClassUID == '1.2.840.10008.5.1.4.1.1.128':
                    if 'CorrectedImage' in read_file:
                        # If it is a CTAC, add it straight into the
                        # dictionaries
                        if "ATTN" in read_file.CorrectedImage:
                            read_data_dict[ctac_count] = read_file
                            file_names_dict[ctac_count] = file
                            ctac_count += 1
                            continue
                        # If it is a NAC, store it in case we need it
                        else:
                            pt_nac[file] = read_file
                            nac_count += 1
                            continue

<<<<<<< HEAD
                # Check to see if we have found the right RTSS - only if
                # we have at least one image in the read_data_dict.
                if slice_name == 'rtss' \
                        and "ReferencedFrameOfReferenceSequence" in read_file \
                        and 0 in list(read_data_dict.keys()):
                    ref_frame = read_file.ReferencedFrameOfReferenceSequence
                    if "RTReferencedStudySequence" in ref_frame[0]:
                        ref_study = ref_frame[0].RTReferencedStudySequence[0]
                        if "RTReferencedSeriesSequence" in ref_study:
                            if "SeriesInstanceUID" in \
                                    ref_study.RTReferencedSeriesSequence[0]:
                                ref_series = \
                                    ref_study.RTReferencedSeriesSequence[0]
                                ref_image_series_uid = \
                                    ref_series.SeriesInstanceUID
                                if ref_image_series_uid \
                                        == read_data_dict[0].SeriesInstanceUID:
                                    rtss_found = True

                # Add RTSS if there is an RTDOSE
                elif slice_name == 'rtss' \
                        and 'rtdose' in list(read_data_dict.keys()):
                    rtss_found = True
                    read_data_dict['rtss'] = read_file
                    file_names_dict['rtss'] = file
                    continue

                # Add RTSS if there are no images (should never be the case,
                # but can't hurt to account for it).
                elif slice_name == 'rtss' and len(read_data_dict) == 0:
                    rtss_found = True
                    read_data_dict['rtss'] = read_file
                    file_names_dict['rtss'] = file
                    continue

                # Continue if we have found an RTSS but it is not
                # the right one
                if slice_name == 'rtss' and not rtss_found:
=======
                if slice_name == 'rtss':
                    rt_structs[file] = read_file
>>>>>>> 23028d91
                    continue

                # Skip this file if it does not match files already in the
                # dataset, and if this file is an image.
                # TODO: allow selection of which set of images (CT, PET,
                #       etc.) to open (by description). Currently only
                #       opens first set of each found + matching RTSS
                if len(read_data_dict) > 0 \
                        and isinstance(slice_name, int) \
                        and read_file.SeriesInstanceUID \
                        != read_data_dict[0].SeriesInstanceUID:
                    continue

                read_data_dict[slice_name] = read_file
                file_names_dict[slice_name] = file

        # If we have PET NAC files and no PET CTAC files,
        # add them to the data dictionaries
        if nac_count > 0 and ctac_count == 0:
            for i, path in enumerate(pt_nac):
                read_data_dict[i] = pt_nac[path]
                file_names_dict[i] = path

        # Here we need to compare DICOM files to get the correct
        # RTSS for the selected images, i.e., the RTSS that
        # references the images we have. Once we have found the
        # right RTSS we break.
        for rtss in rt_structs:
            # Try get the referenced series instance UID from the
            # rtss. It is an optional tag and therefore may not
            # exist.
            ref_image_series_uid = None
            try:
                ref_frame = rt_structs[rtss].ReferencedFrameOfReferenceSequence
                ref_study = ref_frame[0].RTReferencedStudySequence[0]
                ref_series = ref_study.RTReferencedSeriesSequence[0]
                ref_image_series_uid = ref_series.SeriesInstanceUID
            except AttributeError:
                pass

            # If we have no images
            if len(read_data_dict) <= 0:
                read_data_dict['rtss'] = rt_structs[rtss]
                file_names_dict['rtss'] = rtss
                break
            # If we have images
            else:
                if ref_image_series_uid \
                        == read_data_dict[0].SeriesInstanceUID:
                    read_data_dict['rtss'] = rt_structs[rtss]
                    file_names_dict['rtss'] = rtss
                    break

        # Get and return read data dict and file names dict
        sorted_read_data_dict, sorted_file_names_dict = \
            ImageLoading.image_stack_sort(read_data_dict, file_names_dict)
        return sorted_read_data_dict, sorted_file_names_dict

    @classmethod
    def create_new_rtstruct(cls, progress_callback):
        """
        Generates a new RTSS and edits the patient dict container. Used
        for batch processing.
        """
        # Get common directory
        patient_dict_container = PatientDictContainer()
        file_path = patient_dict_container.filepaths.values()
        file_path = Path(os.path.commonpath(file_path))

        # Get new RT Struct file path
        file_path = str(file_path.joinpath("rtss.dcm"))

        # Create RT Struct file
        progress_callback.emit(("Generating RT Structure Set", 60))
        ct_uid_list = ImageLoading.get_image_uid_list(
            patient_dict_container.dataset)
        ds = ROI.create_initial_rtss_from_ct(
            patient_dict_container.dataset[0], file_path, ct_uid_list)
        ds.save_as(file_path)

        # Add RT Struct file path to patient dict container
        patient_dict_container.filepaths['rtss'] = file_path
        filepaths = patient_dict_container.filepaths

        # Add RT Struct dataset to patient dict container
        patient_dict_container.dataset['rtss'] = ds
        dataset = patient_dict_container.dataset

        # Set some patient dict container attributes
        patient_dict_container.set("file_rtss", filepaths['rtss'])
        patient_dict_container.set("dataset_rtss", dataset['rtss'])

        dicom_tree_rtss = DicomTree(filepaths['rtss'])
        patient_dict_container.set("dict_dicom_tree_rtss",
                                   dicom_tree_rtss.dict)

        dict_pixluts = ImageLoading.get_pixluts(
            patient_dict_container.dataset)
        patient_dict_container.set("pixluts", dict_pixluts)

        rois = ImageLoading.get_roi_info(ds)
        patient_dict_container.set("rois", rois)

        patient_dict_container.set("selected_rois", [])
        patient_dict_container.set("dict_polygons_axial", {})

        patient_dict_container.set("rtss_modified", True)

    @classmethod
    def save_rtss(cls):
        """
        Saves the RT Struct.
        """
        patient_dict_container = PatientDictContainer()
        rtss_directory = Path(patient_dict_container.get("file_rtss"))
        patient_dict_container.get("dataset_rtss").save_as(rtss_directory)<|MERGE_RESOLUTION|>--- conflicted
+++ resolved
@@ -137,7 +137,6 @@
 
         slice_count = 0
         # For each file in the file path list
-        rtss_found = False
         for file in ImageLoading.natural_sort(file_path_list):
             # Try to open it
             try:
@@ -172,49 +171,8 @@
                             nac_count += 1
                             continue
 
-<<<<<<< HEAD
-                # Check to see if we have found the right RTSS - only if
-                # we have at least one image in the read_data_dict.
-                if slice_name == 'rtss' \
-                        and "ReferencedFrameOfReferenceSequence" in read_file \
-                        and 0 in list(read_data_dict.keys()):
-                    ref_frame = read_file.ReferencedFrameOfReferenceSequence
-                    if "RTReferencedStudySequence" in ref_frame[0]:
-                        ref_study = ref_frame[0].RTReferencedStudySequence[0]
-                        if "RTReferencedSeriesSequence" in ref_study:
-                            if "SeriesInstanceUID" in \
-                                    ref_study.RTReferencedSeriesSequence[0]:
-                                ref_series = \
-                                    ref_study.RTReferencedSeriesSequence[0]
-                                ref_image_series_uid = \
-                                    ref_series.SeriesInstanceUID
-                                if ref_image_series_uid \
-                                        == read_data_dict[0].SeriesInstanceUID:
-                                    rtss_found = True
-
-                # Add RTSS if there is an RTDOSE
-                elif slice_name == 'rtss' \
-                        and 'rtdose' in list(read_data_dict.keys()):
-                    rtss_found = True
-                    read_data_dict['rtss'] = read_file
-                    file_names_dict['rtss'] = file
-                    continue
-
-                # Add RTSS if there are no images (should never be the case,
-                # but can't hurt to account for it).
-                elif slice_name == 'rtss' and len(read_data_dict) == 0:
-                    rtss_found = True
-                    read_data_dict['rtss'] = read_file
-                    file_names_dict['rtss'] = file
-                    continue
-
-                # Continue if we have found an RTSS but it is not
-                # the right one
-                if slice_name == 'rtss' and not rtss_found:
-=======
                 if slice_name == 'rtss':
                     rt_structs[file] = read_file
->>>>>>> 23028d91
                     continue
 
                 # Skip this file if it does not match files already in the
@@ -261,12 +219,23 @@
                 file_names_dict['rtss'] = rtss
                 break
             # If we have images
-            else:
+            elif 0 in list(read_data_dict.keys()):
+                # If the RTSTRUCT matches the image, add it
                 if ref_image_series_uid \
-                        == read_data_dict[0].SeriesInstanceUID:
+                    == read_data_dict[0].SeriesInstanceUID:
                     read_data_dict['rtss'] = rt_structs[rtss]
                     file_names_dict['rtss'] = rtss
                     break
+                # If it doesn't continue
+                else:
+                    continue
+            # If we have other datasets that aren't images (eg rtdose, rtplan),
+            # add the RTSTRUCT. This will only be reached if there are other
+            # items in the read_data_dict, but they are not images.
+            else:
+                read_data_dict['rtss'] = rt_structs[rtss]
+                file_names_dict['rtss'] = rtss
+                break
 
         # Get and return read data dict and file names dict
         sorted_read_data_dict, sorted_file_names_dict = \
