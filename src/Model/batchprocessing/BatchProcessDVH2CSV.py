import os
from src.Model import CalculateDVHs
from src.Model import ImageLoading
from src.Model.batchprocessing.BatchProcess import BatchProcess
from src.Model.PatientDictContainer import PatientDictContainer
import pandas as pd
from pathlib import Path


class BatchProcessDVH2CSV(BatchProcess):
    """
    This class handles batch processing for the DVH2CSV process.
    Inherits from the BatchProcess class.
    """
    # Allowed classes for ISO2ROI
    allowed_classes = {
        # RT Structure Set
        "1.2.840.10008.5.1.4.1.1.481.3": {
            "name": "rtss",
            "sliceable": False
        },
        # RT Dose
        "1.2.840.10008.5.1.4.1.1.481.2": {
            "name": "rtdose",
            "sliceable": False
        },
    }

    def __init__(self, progress_callback, interrupt_flag, patient_files,
                 output_path):
        """
        Class initialiser function.
        :param progress_callback: A signal that receives the current
                                  progress of the loading.
        :param interrupt_flag: A threading.Event() object that tells the
                               function to stop loading.
        :param patient_files: List of patient files.
        :param output_path: output of the resulting .csv file.
        """
        # Call the parent class
        super(BatchProcessDVH2CSV, self).__init__(progress_callback,
                                                  interrupt_flag,
                                                  patient_files)

        # Set class variables
        self.patient_dict_container = PatientDictContainer()
        self.required_classes = ('rtss', 'rtdose')
        self.ready = self.load_images(patient_files, self.required_classes)
        self.output_path = output_path
        self.filename = "DVHs_.csv"

    def start(self):
        """
        Goes through the steps of the DVH2CSV conversion.
        :return: True if successful, False if not.
        """
        # Stop loading
        if self.interrupt_flag.is_set():
            # TODO: convert print to logging
            print("Stopped DVH2CSV")
            self.patient_dict_container.clear()
            return False

        if not self.ready:
            return

        # Check if the dataset is complete
        self.progress_callback.emit(("Checking dataset...", 40))

        # Attempt to get DVH data from RT Dose
        # TODO: implement this once DVH2RTDOSE in main repo
        #self.progress_callback.emit(("Attempting to get DVH from RT Dose...",
        #                             50))

        # Calculate DVH if not in RT Dose
        self.progress_callback.emit(("Calculating DVH...", 60))
        read_data_dict = self.patient_dict_container.dataset
        dataset_rtss = self.patient_dict_container.dataset['rtss']
        dataset_rtdose = self.patient_dict_container.dataset['rtdose']
        rois = self.patient_dict_container.get("rois")
        try:
            dict_thickness = ImageLoading.get_thickness_dict(dataset_rtss,
                                                         read_data_dict)
            raw_dvh = ImageLoading.calc_dvhs(dataset_rtss,
                                             dataset_rtdose,
                                             rois,
                                            dict_thickness,
                                             self.interrupt_flag)
        except TypeError:
            print("Error when calculating ROI thickness. The dataset may be "
                  "incomplete. \nSkipping DVH2CSV.")
            return

        # Stop loading
        if self.interrupt_flag.is_set():
            # TODO: convert print to logging
            print("Stopped DVH2CSV")
            self.patient_dict_container.clear()
            return False

        # Export DVH to CSV
        self.progress_callback.emit(("Exporting DVH to CSV...", 90))

        # Get path to save to
        path = Path.joinpath(self.output_path, 'CSV')

        # Get patient ID
        patient_id = self.patient_dict_container.dataset['rtss'].PatientID

        # Make CSV directory if it doesn't exist
        if not os.path.isdir(path):
            os.mkdir(path)

        # Save the DVH to a CSV file
<<<<<<< HEAD
        self.dvh2csv(raw_dvh, path, self.filename, patient_id)
=======
        self.progress_callback.emit(("Exporting DVH to RT Dose...", 95))
        self.dvh2csv(raw_dvh, path + "/CSV/", self.filename, patient_id)
>>>>>>> 1d22b24d

        # Save the DVH to the RT Dose
        CalculateDVHs.dvh2rtdose(raw_dvh)

    def dvh2csv(self, dict_dvh, path, csv_name, patient_id):
        """
        Export dvh data to csv file.
        Append to existing file

        :param dict_dvh: A dictionary of DVH {ROINumber: DVH}
        :param path: Target path of CSV export
        :param csv_name: CSV file name
        :param patient_id: Patient Identifier
        """
        # full path of the target csv file
        tar_path = Path.joinpath(path, csv_name)

        create_header = not os.path.isfile(tar_path)

        dvh_csv_list = []

        csv_header = []
        csv_header.append('Patient ID')
        csv_header.append('ROI')
        csv_header.append('Volume (mL)')

        max_roi_dose = 0

        for i in dict_dvh:
            dvh_roi_list = []
            dvh = dict_dvh[i]
            name = dvh.name
            volume = dvh.volume
            dvh_roi_list.append(patient_id)
            dvh_roi_list.append(name)
            dvh_roi_list.append(volume)
            dose = dvh.relative_volume.counts

            for i in range(0, len(dose), 10):
                dvh_roi_list.append(dose[i])
                # Update the maximum dose value, if current dose
                # exceeds the current maximum dose
                if i > max_roi_dose:
                    max_roi_dose = i

            dvh_csv_list.append(dvh_roi_list)

        for i in range(0, max_roi_dose + 1, 10):
            csv_header.append(str(i) + 'cGy')

        # Convert the list into pandas dataframe, with 2 digit rounding.
        pddf_csv = pd.DataFrame(dvh_csv_list, columns=csv_header).round(2)
        # Fill empty blocks with 0.0
        pddf_csv.fillna(0.0, inplace=True)
        pddf_csv.set_index('Patient ID', inplace=True)
        # Convert and export pandas dataframe to CSV file
        pddf_csv.to_csv(tar_path, mode='a', header=create_header)

    def set_filename(self, name):
        if name != '':
            self.filename = name
        else:
            self.filename = "DVHs_.csv"<|MERGE_RESOLUTION|>--- conflicted
+++ resolved
@@ -112,12 +112,8 @@
             os.mkdir(path)
 
         # Save the DVH to a CSV file
-<<<<<<< HEAD
+        self.progress_callback.emit(("Exporting DVH to RT Dose...", 95))
         self.dvh2csv(raw_dvh, path, self.filename, patient_id)
-=======
-        self.progress_callback.emit(("Exporting DVH to RT Dose...", 95))
-        self.dvh2csv(raw_dvh, path + "/CSV/", self.filename, patient_id)
->>>>>>> 1d22b24d
 
         # Save the DVH to the RT Dose
         CalculateDVHs.dvh2rtdose(raw_dvh)
