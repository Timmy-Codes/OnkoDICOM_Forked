"""
Format for allowed_classes:

"SOPClassUID" : {
    "name" : string
    "sliceable" : bool,
    "requires" : [SOPClassUID, ..]
}

Intention of this dictionary is that as SOP Classes are made compatible with
OnkoDICOM, they should be defined here. This refactors the
ProgressBar.Extended.get_datasets(..) method with the purpose of making it
more future-proof than it's current state. As it stands, every time a new
SOP Class is made compatible with OnkoDICOM, a new if/else branch needs to
be added to compensate. With this new function, new SOP Classes should be
added to the allowed_classes dictionary and the get_datasets() function
should not need to be added to. (Of course realistically this is not the
case, however this alternative function promotes scalability and durability
of the process). """
import collections
import math
import re
from multiprocessing import Queue, Process

import numpy as np
from dicompylercore import dvhcalc
from pydicom import dcmread
from pydicom.errors import InvalidDicomError

allowed_classes = {
    # CT Image
    "1.2.840.10008.5.1.4.1.1.2": {
        "name": "ct",
        "sliceable": True
    },
    # RT Structure Set
    "1.2.840.10008.5.1.4.1.1.481.3": {
        "name": "rtss",
        "sliceable": False
    },
    # RT Dose
    "1.2.840.10008.5.1.4.1.1.481.2": {
        "name": "rtdose",
        "sliceable": False
    },
    # RT Plan
    "1.2.840.10008.5.1.4.1.1.481.5": {
        "name": "rtplan",
        "sliceable": False
    },
    # RT Image
    "1.2.840.10008.5.1.4.1.1.481.1": {
        "name": "rtimage",
        "sliceable": False
    },
    # MR Image
    "1.2.840.10008.5.1.4.1.1.4": {
        "name": "mr",
        "sliceable": True
    },
    # PET Image
    "1.2.840.10008.5.1.4.1.1.128": {
        "name": "pet",
        "sliceable": True
    }
}


class NotRTSetError(Exception):
    pass


class NotAllowedClassError(Exception):
    pass


def get_datasets(filepath_list):
    """
    This function generates two dictionaries: the dictionary of PyDicom
    datasets, and the dictionary of filepaths. These two dictionaries are
    used in the PatientDictContainer model as the class attributes:
    'dataset' and 'filepaths' The keys of both dictionaries are the
    dataset's slice number/RT modality. The values of the read_data_dict are
    PyDicom Dataset objects, and the values of the file_names_dict are
    filepaths pointing to the location of the .dcm file on the user's
    computer.
    :param filepath_list: List of all files to be searched.
    :return: Tuple (read_data_dict, file_names_dict)
    """
    read_data_dict = {}
    file_names_dict = {}

    slice_count = 0
    for file in natural_sort(filepath_list):
        try:
            read_file = dcmread(file)
        except InvalidDicomError:
            pass
        else:
            if read_file.SOPClassUID in allowed_classes:
                allowed_class = allowed_classes[read_file.SOPClassUID]
                if allowed_class["sliceable"]:
                    slice_name = slice_count
                    slice_count += 1
                else:
                    slice_name = allowed_class["name"]

                read_data_dict[slice_name] = read_file
                file_names_dict[slice_name] = file
            else:
                raise NotAllowedClassError

    sorted_read_data_dict, sorted_file_names_dict = \
        image_stack_sort(read_data_dict, file_names_dict)

    return sorted_read_data_dict, sorted_file_names_dict


def img_stack_displacement(orientation, position):
    """
    Calculate the projection of the image position patient along the axis
    perpendicular to the images themselves, i.e. along the stack axis.
    Intended use is for the sorting key to sort a stack of image datasets so
    that they are in order, regardless of whether the images are axial,
    coronal, or sagittal, and independent from the order in which the images
    were read in.

    :param orientation: List of strings with six elements, the image
        orientation patient value from the dataset.
    :param position: List of strings with three elements, the image position
        value from the dataset.
    :return: Float of the image position patient along the image stack axis.
    """
    ds_orient_x = orientation[0:3]
    ds_orient_y = orientation[3:6]
    orient_x = np.array(list(map(float, ds_orient_x)))
    orient_y = np.array(list(map(float, ds_orient_y)))
    orient_z = np.cross(orient_x, orient_y)
    img_pos_patient = np.array(list(map(float, position)))
    displacement = orient_z.dot(img_pos_patient)

    return displacement


def get_dict_sort_on_displacement(item):
    """
    :param item: dictionary key, value item with value of a PyDicom dataset
    :return: Float of the projection of the image position patient on the axis
        through the image stack
    """
    img_dataset = item[1]
    orientation = img_dataset.ImageOrientationPatient
    position = img_dataset.ImagePositionPatient
    sort_key = img_stack_displacement(orientation, position)

    return sort_key


def image_stack_sort(read_data_dict, file_names_dict):
    """
    Sort the read_data_dict and file_names_dict by order of displacement along
    the image stack axis. For axial images this is by the Z coordinate.
    :return: Tuple of sorted dictionaries
    """
    new_image_dict = {key: value for (key, value)
                      in read_data_dict.items()
                      if str(key).isnumeric()}
    new_image_file_names_dict = {key: value for (key, value)
                                 in file_names_dict.items()
                                 if str(key).isnumeric()}
    new_non_image_dict = {key: value for (key, value)
                          in read_data_dict.items()
                          if not str(key).isnumeric()}
    new_non_image_file_names_dict = {key: value for (key, value)
                                     in file_names_dict.items()
                                     if not str(key).isnumeric()}

    new_items = new_image_dict.items()
    sorted_dict_on_displacement = sorted(
        new_items, key=get_dict_sort_on_displacement, reverse=True)

    new_read_data_dict = {}
    new_file_names_dict = {}

    i = 0
    for sorted_dataset in sorted_dict_on_displacement:
        new_read_data_dict[i] = sorted_dataset[1]
        original_index = sorted_dataset[0]
        new_file_names_dict[i] = new_image_file_names_dict[original_index]
        i += 1

    new_read_data_dict.update(new_non_image_dict)
    new_file_names_dict.update(new_non_image_file_names_dict)

    return new_read_data_dict, new_file_names_dict


def is_dataset_dicom_rt(read_data_dict):
    """
    Tests if a read_data_dict produced by get_datasets(..) is a DICOM-RT set.
    :param read_data_dict: Dictionary of DICOM dataset objects.
    :return:  True if read_data_dict can be considered a complete DICOM-RT
    object.
    """
    class_names = []

    for key, item in read_data_dict.items():
        if allowed_classes[item.SOPClassUID]["name"] not in class_names:
            class_names.append(allowed_classes[item.SOPClassUID]["name"])

    class_names.sort()
    return class_names == ["ct", "rtdose", "rtplan", "rtss"]


def natural_sort(strings):
    """
    Sort filenames.
    :param strings:   List of strings.
    :return: Sorted list of strings.
    """

    def convert(text):
        return int(text) if text.isdigit() else text.lower()

    def alphanum_key(key):
        return [convert(c) for c in re.split('([0-9]+)', key)]

    return sorted(strings, key=alphanum_key)


def get_roi_info(dataset_rtss):
    """
    :param dataset_rtss: RTSTRUCT DICOM dataset object.
    :return: Dictionary of ROI information.
    """
    dict_roi = {}
    for sequence in dataset_rtss.StructureSetROISequence:
        dict_temp = {}
        dict_temp['uid'] = sequence.ReferencedFrameOfReferenceUID
        dict_temp['name'] = sequence.ROIName
        dict_temp['algorithm'] = sequence.ROIGenerationAlgorithm
        dict_roi[sequence.ROINumber] = dict_temp

    return dict_roi


def get_thickness_dict(dataset_rtss, read_data_dict):
    """
    Calculates and returns thicknesses for all ROIs in the RTSTRUCT that only
    contain one contour.
    The process used to calculate thickness is courtesy of @sjswerdloff
    :param dataset_rtss: RTSTRUCT DICOM dataset object.
    :param read_data_dict:
    :return: Dictionary of ROI thicknesses where the key is the ROI number
    and the value is the thickness.
    """
    # Generate a dict where keys are ROI numbers for structures with only
    # one contour. Value of each key is the SOPInstanceUID of the CT slice
    # the contour is positioned on.
    single_contour_rois = {}
    for contour in dataset_rtss.ROIContourSequence:
        try:
            if len(contour.ContourSequence) == 1:
                single_contour_rois[contour.ReferencedROINumber] = \
                    contour.ContourSequence[0].ContourImageSequence[0]. \
                    ReferencedSOPInstanceUID

        except AttributeError:
            pass

    dict_thickness = {}
    for roi_number, sop_instance_uid in single_contour_rois.items():
        # Get the slice numbers the slices before and after the slice the
        # ROI is positioned on.
        slice_key = None
        for key, ds in read_data_dict.items():
            if ds.SOPInstanceUID == sop_instance_uid:
                slice_key = key

        # Get the Image Position (Patient) from the two slices.
        try:
            position_before = np.array(
                read_data_dict[slice_key - 1].ImagePositionPatient)
            position_after = np.array(
                read_data_dict[slice_key + 1].ImagePositionPatient)

            # Calculate displacement between slices
            displacement = position_after - position_before

        except KeyError:
            # If the image slice is either at the top or bottom of the set,
            # use the length of the displacement to the adjacent slice as the
            # thickness.
            if slice_key == 1:  # If the image slice is at the bottom of set.
                position_current = np.array(
                    read_data_dict[slice_key].ImagePositionPatient)
                position_after = np.array(
                    read_data_dict[slice_key + 1].ImagePositionPatient)
                displacement = position_after - position_current
            elif slice_key > 0:
                position_current = np.array(
                    read_data_dict[slice_key].ImagePositionPatient)
                position_before = np.array(
                    read_data_dict[slice_key - 1].ImagePositionPatient)
                displacement = position_current - position_before
            else:
                continue

        # Finally, calculate thickness.
        thickness = math.sqrt(displacement[0] * displacement[0]
                              + displacement[1] * displacement[1]
                              + displacement[2] * displacement[2]) / 2

        dict_thickness[roi_number] = thickness

    return dict_thickness


def calc_dvhs(dataset_rtss, dataset_rtdose, rois, dict_thickness,
              interrupt_flag, dose_limit=None):
    """
    :param dataset_rtss: RTSTRUCT DICOM dataset object.
    :param dataset_rtdose: RTDOSE DICOM dataset object.
    :param rois: Dictionary of ROI information.
    :param dict_thickness: Dictionary where the keys are ROI numbers and the
        values are thicknesses of the ROI.
    :param interrupt_flag: A threading.Event() object that tells the function
        to stop calculation.
    :param dose_limit: Limit of dose for DVH calculation.
    :return: Dictionary of all the DVHs of all the ROIs of the patient.
    """
    dict_dvh = {}
    roi_list = []
    for key in rois:
        roi_list.append(key)

    for roi in roi_list:
        thickness = None
        if roi in dict_thickness:
            thickness = dict_thickness[roi]
        dict_dvh[roi] = dvhcalc.get_dvh(dataset_rtss, dataset_rtdose, roi,
                                        dose_limit, thickness=thickness)
        if interrupt_flag.is_set():  # Stop calculating at the next DVH.
            return

    return dict_dvh


def calc_dvh_worker(rtss, dose, roi, queue, thickness, dose_limit=None):
    dvh = {}
    dvh[roi] = \
        dvhcalc.get_dvh(rtss, dose, roi, dose_limit, thickness=thickness)
    queue.put(dvh)


def multi_calc_dvh(dataset_rtss, dataset_rtdose, rois, dict_thickness,
                   dose_limit=None):
    """
    Multiprocessing variant of calc_dvh for fork-based platforms.
    """
    queue = Queue()
    processes = []
    dict_dvh = {}

    roi_list = []
    for key in rois:
        roi_list.append(key)

    for i in range(len(roi_list)):
        thickness = None
        if roi_list[i] in dict_thickness:
            thickness = dict_thickness[roi_list[i]]
        p = Process(target=calc_dvh_worker,
                    args=(dataset_rtss, dataset_rtdose, roi_list[i],
                          queue, thickness, dose_limit,))
        processes.append(p)
        p.start()

    for process in processes:
        dvh = queue.get()
        dict_dvh.update(dvh)

    for process in processes:
        process.join()

    return dict_dvh


def converge_to_0_dvh(raw_dvh):
    """
    :param raw_dvh: Dictionary produced by calc_dvhs(..) function.
    :return: Dictionary of bincenters and counts (x and y of DVH)
    """
    res = {}
    zeros = np.zeros(3)
    for roi in raw_dvh:
        res[roi] = {}
        dvh = raw_dvh[roi]

        # The last value of DVH is not equal to 0
        if len(dvh.counts) > 0:
            if dvh.counts[-1] != 0:
                tmp_bincenters = []
                for i in range(3):
                    tmp_bincenters.append(dvh.bincenters[-1] + i)

                tmp_bincenters = np.array(tmp_bincenters)
                tmp_bincenters = np.concatenate(
                    (dvh.bincenters.flatten(), tmp_bincenters))
                bincenters = np.array(tmp_bincenters)
                counts = np.concatenate(
                    (dvh.counts.flatten(), np.array(zeros)))

            # The last value of DVH is equal to 0
            else:
                bincenters = dvh.bincenters
                counts = dvh.counts
        else:
            bincenters = dvh.bincenters
            counts = dvh.counts

        res[roi]['bincenters'] = bincenters
        res[roi]['counts'] = counts

    return res


def get_raw_contour_data(dataset_rtss):
    """
    :param dataset_rtss: RTSTRUCT DICOM dataset object.
    :return: Tuple (dict_roi, dict_numpoints) raw contour data of the ROIs.
    """
    dict_id = {}
    for i, elem in enumerate(dataset_rtss.StructureSetROISequence):
        roi_number = elem.ROINumber
        roi_name = elem.ROIName
        dict_id[roi_number] = roi_name

    dict_roi = {}
    dict_numpoints = {}
    for roi in dataset_rtss.ROIContourSequence:
        referenced_roi_number = roi.ReferencedROINumber
        roi_name = dict_id[referenced_roi_number]
        dict_contour = collections.defaultdict(list)
        roi_points_count = 0
        if 'ContourSequence' in roi:
            for roi_slice in roi.ContourSequence:
                if 'ContourImageSequence' in roi_slice:
                    for contour_img in roi_slice.ContourImageSequence:
                        referenced_sop_instance_uid = \
                            contour_img.ReferencedSOPInstanceUID
                    contour_geometric_type = roi_slice.ContourGeometricType
                    number_of_contour_points = roi_slice.NumberOfContourPoints
                    roi_points_count += int(number_of_contour_points)
                    contour_data = roi_slice.ContourData
                    dict_contour[
                        referenced_sop_instance_uid].append(contour_data)
        dict_roi[roi_name] = dict_contour
        dict_numpoints[roi_name] = roi_points_count

    return dict_roi, dict_numpoints


def calculate_matrix(img_ds):
    # Physical distance (in mm) between the center of each image pixel,
    # specified by a numeric pair
    # - adjacent row spacing (delimiter) adjacent column spacing.
    dist_row = img_ds.PixelSpacing[0]
    dist_col = img_ds.PixelSpacing[1]
    # The direction cosines of the first row and the first column
    # with respect to the patient.
    # 6 values inside: [Xx, Xy, Xz, Yx, Yy, Yz]
    orientation = img_ds.ImageOrientationPatient
    # The x, y, and z coordinates of the upper left hand corner
    # (center of the first voxel transmitted) of the image, in mm.
    # 3 values: [Sx, Sy, Sz]
    position = img_ds.ImagePositionPatient

    # Equation C.7.6.2.1-1.
    # https://dicom.innolitics.com/ciods/rt-structure-set/roi-contour/30060039/30060040/30060050
    matrix_m = np.matrix(
        [[orientation[0] * dist_row, orientation[3] * dist_col, 0,
          position[0]],
         [orientation[1] * dist_row, orientation[4] * dist_col, 0,
          position[1]],
         [orientation[2] * dist_row, orientation[5] * dist_col, 0,
          position[2]],
         [0, 0, 0, 1]]
    )
    x = []
    y = []
    for i in range(0, img_ds.Columns):
        i_mat = matrix_m * np.matrix([[i], [0], [0], [1]])
        x.append(float(i_mat[0]))

    for j in range(0, img_ds.Rows):
        j_mat = matrix_m * np.matrix([[0], [j], [0], [1]])
        y.append(float(j_mat[1]))

    return np.array(x), np.array(y)


def get_pixluts(read_data_dict):
    """
    :param read_data_dict: Dictionary of all DICOM dataset objects.
    :return: Dictionary of pixluts for the transformation from 3D to 2D.
    """
    dict_pixluts = {}
    non_img_type = ['rtdose', 'rtplan', 'rtss', 'rtimage']
    for ds in read_data_dict:
        if ds not in non_img_type:
            img_ds = read_data_dict[ds]
            pixlut = calculate_matrix(img_ds)
            dict_pixluts[img_ds.SOPInstanceUID] = pixlut

    return dict_pixluts

<<<<<<< HEAD
def get_image_uid_list(dataset):
    """
    Extract the SOPInstanceUIDs from every image dataset

=======

def get_image_uid_list(dataset):
    """
    Extract the SOPInstanceUIDs from every image dataset
>>>>>>> a4d7baba
    :param dataset: A dictionary of datasets of all the DICOM files of the patient
    :return: uid_list, a list of SOPInstanceUIDs of all image slices of the patient
    """
    non_img_list = ['rtss', 'rtdose', 'rtplan', 'rtimage']
    uid_list = []

    # Extract the SOPInstanceUID of every image (except RTSS, RTDOSE, RTPLAN)
    for key in dataset:
        if key not in non_img_list:
            uid_list.append(dataset[key].SOPInstanceUID)
    return uid_list<|MERGE_RESOLUTION|>--- conflicted
+++ resolved
@@ -515,17 +515,10 @@
 
     return dict_pixluts
 
-<<<<<<< HEAD
+
 def get_image_uid_list(dataset):
     """
     Extract the SOPInstanceUIDs from every image dataset
-
-=======
-
-def get_image_uid_list(dataset):
-    """
-    Extract the SOPInstanceUIDs from every image dataset
->>>>>>> a4d7baba
     :param dataset: A dictionary of datasets of all the DICOM files of the patient
     :return: uid_list, a list of SOPInstanceUIDs of all image slices of the patient
     """
