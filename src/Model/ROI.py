--- conflicted
+++ resolved
@@ -161,12 +161,6 @@
         referenced_sop_class_uid = data_set.SOPClassUID
         referenced_sop_instance_uid = data_set.SOPInstanceUID
 
-<<<<<<< HEAD
-        referenced_frame_of_reference_uid = \
-            rtss["StructureSetROISequence"].value[
-                0].ReferencedFrameOfReferenceUID
-        roi_number = rtss["StructureSetROISequence"].value[-1].ROINumber + 1
-=======
         # Check that ROIs exist
         if not len(rtss["StructureSetROISequence"].value):
             referenced_frame_of_reference_uid = data_set.FrameOfReferenceUID
@@ -174,7 +168,6 @@
         else:
             referenced_frame_of_reference_uid = rtss["StructureSetROISequence"].value[0].ReferencedFrameOfReferenceUID
             roi_number = rtss["StructureSetROISequence"].value[-1].ROINumber + 1
->>>>>>> 54b3a85a
 
         # Colour TBC
         red = random.randint(0, 255)
