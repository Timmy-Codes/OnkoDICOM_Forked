--- conflicted
+++ resolved
@@ -794,7 +794,73 @@
     return rt_ss
 
 
-<<<<<<< HEAD
+def merge_rtss(old_rtss, new_rtss, duplicated_names):
+    """
+    Merge two RTSTRUCT datasets.
+    Replace the ROIs in old_rtss with the ROIs in new_rtss which have
+    same names.
+    :return: merged rtss
+    """
+    # Original sequences
+    original_structure_set = old_rtss.StructureSetROISequence
+    original_roi_contour = old_rtss.ROIContourSequence
+    original_roi_observation_sequence = old_rtss.RTROIObservationsSequence
+
+    # New sequences
+    new_structure_set = new_rtss.StructureSetROISequence
+    new_roi_contour = new_rtss.ROIContourSequence
+    new_roi_observation_sequence = new_rtss.RTROIObservationsSequence
+
+    # Get the indexes of duplicated ROIs
+    old_duplicated_roi_indexes = {}
+    index = 0
+    for structure_set in original_structure_set:
+        if structure_set.ROIName in duplicated_names:
+            old_duplicated_roi_indexes[structure_set.ROIName] = index
+        index += 1
+
+    # Remove old values out of the original sequences
+    rm_indices = [old_duplicated_roi_indexes[name] for name in duplicated_names]
+    for index in sorted(rm_indices, reverse=True):
+        # Remove the old value out of the original structure set sequence
+        original_structure_set.pop(index)
+        # Remove the old value out of the original contour sequence
+        original_roi_contour.pop(index)
+        # Remove the old value out of the original observation sequence
+        original_roi_observation_sequence.pop(index)
+
+    # Merge the original sequences with the new sequences
+    original_structure_set.extend(new_structure_set)
+    original_roi_contour.extend(new_roi_contour)
+    original_roi_observation_sequence.extend(new_roi_observation_sequence)
+
+    # Renumber the ROINumber and ReferencedROINumber tags
+    original_structure_set = renumber_roi_number(original_structure_set)
+    original_roi_contour = renumber_roi_number(original_roi_contour)
+    original_roi_observation_sequence = \
+        renumber_roi_number(original_roi_observation_sequence)
+
+    # Set the new value
+    old_rtss.add_new(Tag("StructureSetROISequence"), "SQ",
+                     original_structure_set)
+    old_rtss.add_new(Tag("ROIContourSequence"), "SQ", original_roi_contour)
+    old_rtss.add_new(Tag("RTROIObservationsSequence"), "SQ",
+                     original_roi_observation_sequence)
+
+    return old_rtss
+
+
+def renumber_roi_number(sequence):
+    roi_number = 1
+    for item in sequence:
+        if item.get("ROINumber") is not None:
+            item.add_new(Tag("ROINumber"), 'IS', str(roi_number))
+        elif item.get("ReferencedROINumber") is not None:
+            item.add_new(Tag("ReferencedROINumber"), "IS", str(roi_number))
+        roi_number += 1
+    return sequence
+
+
 def roi_to_geometry(dict_rois_contours):
     """
     Convert ROI contour data in each image slice to a geometry object
@@ -871,71 +937,4 @@
                         contour_data.append(list(map(int, coord)))
                     contour_sequence.append(contour_data)
             roi_contour_sequence[slice_id] = contour_sequence
-    return roi_contour_sequence
-=======
-def merge_rtss(old_rtss, new_rtss, duplicated_names):
-    """
-    Merge two RTSTRUCT datasets.
-    Replace the ROIs in old_rtss with the ROIs in new_rtss which have
-    same names.
-    :return: merged rtss
-    """
-    # Original sequences
-    original_structure_set = old_rtss.StructureSetROISequence
-    original_roi_contour = old_rtss.ROIContourSequence
-    original_roi_observation_sequence = old_rtss.RTROIObservationsSequence
-
-    # New sequences
-    new_structure_set = new_rtss.StructureSetROISequence
-    new_roi_contour = new_rtss.ROIContourSequence
-    new_roi_observation_sequence = new_rtss.RTROIObservationsSequence
-
-    # Get the indexes of duplicated ROIs
-    old_duplicated_roi_indexes = {}
-    index = 0
-    for structure_set in original_structure_set:
-        if structure_set.ROIName in duplicated_names:
-            old_duplicated_roi_indexes[structure_set.ROIName] = index
-        index += 1
-
-    # Remove old values out of the original sequences
-    rm_indices = [old_duplicated_roi_indexes[name] for name in duplicated_names]
-    for index in sorted(rm_indices, reverse=True):
-        # Remove the old value out of the original structure set sequence
-        original_structure_set.pop(index)
-        # Remove the old value out of the original contour sequence
-        original_roi_contour.pop(index)
-        # Remove the old value out of the original observation sequence
-        original_roi_observation_sequence.pop(index)
-
-    # Merge the original sequences with the new sequences
-    original_structure_set.extend(new_structure_set)
-    original_roi_contour.extend(new_roi_contour)
-    original_roi_observation_sequence.extend(new_roi_observation_sequence)
-
-    # Renumber the ROINumber and ReferencedROINumber tags
-    original_structure_set = renumber_roi_number(original_structure_set)
-    original_roi_contour = renumber_roi_number(original_roi_contour)
-    original_roi_observation_sequence = \
-        renumber_roi_number(original_roi_observation_sequence)
-
-    # Set the new value
-    old_rtss.add_new(Tag("StructureSetROISequence"), "SQ",
-                     original_structure_set)
-    old_rtss.add_new(Tag("ROIContourSequence"), "SQ", original_roi_contour)
-    old_rtss.add_new(Tag("RTROIObservationsSequence"), "SQ",
-                     original_roi_observation_sequence)
-
-    return old_rtss
-
-
-def renumber_roi_number(sequence):
-    roi_number = 1
-    for item in sequence:
-        if item.get("ROINumber") is not None:
-            item.add_new(Tag("ROINumber"), 'IS', str(roi_number))
-        elif item.get("ReferencedROINumber") is not None:
-            item.add_new(Tag("ReferencedROINumber"), "IS", str(roi_number))
-        roi_number += 1
-    return sequence
->>>>>>> 27440f0c
+    return roi_contour_sequence