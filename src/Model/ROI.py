import collections
import datetime
import random
import logging
from copy import deepcopy
from pathlib import Path
import pydicom
from alphashape import alphashape
from pydicom.uid import generate_uid
from pydicom import Dataset, Sequence
from pydicom.dataset import FileMetaDataset, validate_file_meta
from pydicom.tag import Tag
from pydicom.uid import generate_uid, ImplicitVRLittleEndian
from shapely.geometry import Polygon, MultiPolygon, GeometryCollection
from shapely.validation import make_valid

from src.Model.MovingDictContainer import MovingDictContainer
from src.View.util.PatientDictContainerHelper import get_dict_slice_to_uid
from src.constants import DEFAULT_WINDOW_SIZE
from src.Model.CalculateImages import *
from src.Model.PatientDictContainer import PatientDictContainer
from src.Model.Transform import inv_linear_transform

# Disable INFO logging of shapely
logging.getLogger('shapely.geos').setLevel(logging.CRITICAL)


def rename_roi(rtss, roi_id, new_name):
    """
    Renames the given Region of Interest. Creates a csv file storing all
        the renamed ROIs for the given RTSTRUCT file.
    :param rtss: The RTSTRUCT file.
    :param roi_id: ID the structure produced by
        ImageLoading.get_rois(..)
    :param new_name: The structure's new name
    """
    for sequence in rtss.StructureSetROISequence:
        if sequence.ROINumber == roi_id:
            sequence.ROIName = new_name

    return rtss


def delete_list_of_rois(rtss, rois_to_delete):
    """
    Call the delete_roi function for each ROI in the given list.
    :param rtss: Dataset of RTSS.
    :param rois_to_delete: List of ROI names.
    :return: Updated RTSS with deleted ROIs.
    """
    for roi_name in rois_to_delete:
        rtss = delete_roi(rtss, roi_name)

    return rtss


def delete_roi(rtss, roi_name):
    """
    Delete ROI by name
    :param rtss: dataset of RTSS
    :param roi_name: ROIName
    :return: rtss, updated rtss dataset
    """
    # ROINumber
    roi_number = -1
    # Delete related StructureSetROISequence element
    for i, elem in enumerate(rtss.StructureSetROISequence):
        if elem.ROIName == roi_name:
            roi_number = rtss.StructureSetROISequence[i].ROINumber
            del rtss.StructureSetROISequence[i]

    # Delete related ROIContourSequence element
    for i, elem in enumerate(rtss.ROIContourSequence):
        if elem.ReferencedROINumber == roi_number:
            del rtss.ROIContourSequence[i]

    # Delete related RTROIObservationsSequence element
    for i, elem in enumerate(rtss.RTROIObservationsSequence):
        if elem.ReferencedROINumber == roi_number:
            del rtss.RTROIObservationsSequence[i]

    return rtss


def add_to_roi(rtss, roi_name, roi_coordinates, data_set):
    """
        Add new contour image sequence ROI to rtss
        :param rtss: dataset of RTSS
        :param roi_name: ROIName
        :param roi_coordinates: Coordinates of pixels for new ROI
        :param data_set: Data Set of selected DICOM image file
        :return: rtss, with added ROI
    """

    # Creating a new ROIContourSequence, ContourSequence,
    # ContourImageSequence
    contour_sequence = Sequence([Dataset()])
    contour_image_sequence = Sequence([Dataset()])

    number_of_contour_points = len(roi_coordinates) / 3
    referenced_sop_class_uid = data_set.SOPClassUID
    referenced_sop_instance_uid = data_set.SOPInstanceUID

    existing_roi_number = None
    for item in rtss["StructureSetROISequence"]:
        if item.ROIName == roi_name:
            existing_roi_number = item.ROINumber

    position = None

    # Get the index of the ROI
    for index, contour in enumerate(rtss.ROIContourSequence):
        if contour.ReferencedROINumber == existing_roi_number:
            position = index

    new_contour_number = len(
        rtss.ROIContourSequence[position].ContourSequence) + 1

    # ROI Sequence
    for contour in contour_sequence:
        # if data_set.get("ReferencedImageSequence"):
        contour.add_new(Tag("ContourImageSequence"),
                        "SQ", contour_image_sequence)

        # Contour Sequence
        for contour_image in contour_image_sequence:
            # CT Image Storage
            contour_image.add_new(Tag("ReferencedSOPClassUID"), "UI",
                                  referenced_sop_class_uid)
            contour_image.add_new(Tag("ReferencedSOPInstanceUID"), "UI",
                                  referenced_sop_instance_uid)

        contour.add_new(Tag("ContourNumber"), "IS", new_contour_number)
        if not _is_closed_contour(roi_coordinates):
            contour.add_new(Tag("ContourGeometricType"), "CS", "OPEN_PLANAR")
            contour.add_new(Tag("NumberOfContourPoints"), "IS",
                            number_of_contour_points)
            contour.add_new(Tag("ContourData"), "DS", roi_coordinates)
        else:
            contour.add_new(Tag("ContourGeometricType"), "CS", "CLOSED_PLANAR")
            contour.add_new(Tag("NumberOfContourPoints"), "IS",
                            number_of_contour_points - 1)
            contour.add_new(Tag("ContourData"), "DS", roi_coordinates[0:-3])

    rtss.ROIContourSequence[position].ContourSequence.extend(contour_sequence)

    return rtss


def create_roi(rtss, roi_name, roi_list,
               rt_roi_interpreted_type="ORGAN", rtss_owner="PATIENT"):
    """
        Create new contours of an ROI to rtss
        :param rtss: dataset of RTSS
        :param roi_name: ROIName
        :param roi_list: the list of contours to be added to the rtss.
            Each element consists of coordinates of pixels for new
            contour and data set of selected DICOM image file.
        :param rt_roi_interpreted_type: the interpreted type
            of the new ROI
        :param rtss_owner: the type of patient dict container (either PATIENT or MOVING)
        caller wants to create ROI to
        :return: rtss, with added ROI
        """
    if rtss_owner == "MOVING":
        patient_dict_container = MovingDictContainer()
    else:
        patient_dict_container = PatientDictContainer()

    existing_rois = patient_dict_container.get("rois")
    roi_exists = False

    # This is for adding a new slice to an already existing ROI.
    # For Future Development.
    # Check to see if the ROI already exists
    for key, value in existing_rois.items():
        if value["name"] == roi_name:
            roi_exists = True
    for roi_info in roi_list:
        data_set = roi_info['ds']
        roi_coordinates = roi_info['coords']
        if not roi_exists:
            rtss = add_new_roi(rtss, roi_name, roi_coordinates, data_set,
                               rt_roi_interpreted_type)
            roi_exists = True
        else:
            # Add contour image data to existing ROI
            rtss = add_to_roi(rtss, roi_name, roi_coordinates, data_set)

    return rtss


def add_new_roi(rtss, roi_name, roi_coordinates, data_set,
                rt_roi_interpreted_type):
    """
    Add the information of a new ROI to the rtss
    :param rtss: dataset of RTSS
    :param roi_name: ROIName
    :param roi_coordinates: Coordinates of pixels for new ROI
    :param data_set: data set of selected DICOM image file
    :param rt_roi_interpreted_type: the interpreted type of the new ROI
    :return: rtss, with added ROI
    """
    number_of_contour_points = len(roi_coordinates) / 3
    referenced_sop_class_uid = data_set.SOPClassUID
    referenced_sop_instance_uid = data_set.SOPInstanceUID

    # Check if there is any ROIs in rtss
    if not len(rtss["StructureSetROISequence"].value):
        referenced_frame_of_reference_uid = data_set.FrameOfReferenceUID
        roi_number = 1
    else:
        first_roi_sequence = rtss["StructureSetROISequence"].value[0]
        referenced_frame_of_reference_uid = \
            first_roi_sequence.ReferencedFrameOfReferenceUID
        roi_number = \
            rtss["StructureSetROISequence"].value[-1].ROINumber + 1

    # Colour TBC
    red = random.randint(0, 255)
    green = random.randint(0, 255)
    blue = random.randint(0, 255)
    rgb = [red, green, blue]

    # Saving a new StructureSetROISequence
    structure_set_sequence = Sequence([Dataset()])

    original_structure_set = rtss.StructureSetROISequence

    for structure_set in structure_set_sequence:
        structure_set.add_new(Tag("ROINumber"), 'IS', roi_number)
        structure_set.add_new(Tag("ReferencedFrameOfReferenceUID"), 'UI',
                              referenced_frame_of_reference_uid)
        structure_set.add_new(Tag("ROIName"), 'LO', roi_name)
        structure_set.add_new(Tag("ROIGenerationAlgorithm"), 'CS', "")

    # Combine old and new structure set
    original_structure_set.extend(structure_set_sequence)
    rtss.add_new(Tag("StructureSetROISequence"), "SQ",
                 original_structure_set)

    # Saving a new ROIContourSequence, ContourSequence,
    # ContourImageSequence
    roi_contour_sequence = Sequence([Dataset()])
    contour_sequence = Sequence([Dataset()])
    contour_image_sequence = Sequence([Dataset()])

    # Original File
    original_roi_contour = rtss.ROIContourSequence

    # ROI Contour Sequence
    for roi_contour in roi_contour_sequence:
        roi_contour.add_new(Tag("ROIDisplayColor"), "IS", rgb)
        roi_contour.add_new(Tag("ContourSequence"), "SQ", contour_sequence)

        # ROI Sequence
        for contour in contour_sequence:
            # if data_set.get("ReferencedImageSequence"):
            contour.add_new(Tag("ContourImageSequence"), "SQ",
                            contour_image_sequence)

            # Contour Sequence
            for contour_image in contour_image_sequence:
                contour_image.add_new(
                    Tag("ReferencedSOPClassUID"), "UI",
                    referenced_sop_class_uid)  # CT Image Storage
                contour_image.add_new(Tag("ReferencedSOPInstanceUID"),
                                      "UI", referenced_sop_instance_uid)

            contour.add_new(Tag("ContourNumber"), "IS", 1)
            if not _is_closed_contour(roi_coordinates):
                contour.add_new(Tag("ContourGeometricType"), "CS",
                                "OPEN_PLANAR")
                contour.add_new(Tag("NumberOfContourPoints"), "IS",
                                number_of_contour_points)
                contour.add_new(Tag("ContourData"), "DS", roi_coordinates)
            else:
                contour.add_new(Tag("ContourGeometricType"), "CS",
                                "CLOSED_PLANAR")
                contour.add_new(Tag("NumberOfContourPoints"), "IS",
                                number_of_contour_points - 1)
                contour.add_new(Tag("ContourData"), "DS",
                                roi_coordinates[0:-3])

        roi_contour.add_new(Tag("ReferencedROINumber"), "IS", roi_number)

    # Combine original ROIContourSequence with new
    original_roi_contour.extend(roi_contour_sequence)

    rtss.add_new(Tag("ROIContourSequence"), "SQ", original_roi_contour)

    # Saving a new RTROIObservationsSequence
    rt_roi_observations_sequence = Sequence([Dataset()])

    original_roi_observation_sequence = rtss.RTROIObservationsSequence

    for ROI_observations in rt_roi_observations_sequence:
        # TODO: Check to make sure that there aren't multiple
        #  observations per ROI, e.g. increment from existing
        #  Observation Numbers?
        ROI_observations.add_new(Tag("ObservationNumber"), 'IS',
                                 roi_number)
        ROI_observations.add_new(Tag("ReferencedROINumber"), 'IS',
                                 roi_number)
        ROI_observations.add_new(Tag("RTROIInterpretedType"), 'CS',
                                 rt_roi_interpreted_type)
        ROI_observations.add_new(Tag("ROIInterpreter"), 'CS',
                                 "")

    original_roi_observation_sequence.extend(rt_roi_observations_sequence)
    rtss.add_new(Tag("RTROIObservationsSequence"), "SQ",
                 original_roi_observation_sequence)
    return rtss


def _within_tolerance(a: float, b: float, tol=0.01):
    return abs(a - b) < tol


def _is_closed_contour(roi_coordinates):
    if len(roi_coordinates) % 3 != 0:
        return False

    first_contour_point = roi_coordinates[:3]
    last_contour_point = roi_coordinates[-3:]
    closed = map(_within_tolerance, first_contour_point, last_contour_point)
    if False in closed:
        return False
    return True


def get_raw_contour_data(rtss):
    """
    Get raw contour data of ROI in RT Structure Set
    :param rtss: RTSS dataset
    :return: dict_roi, a dictionary of ROI contours; dict_num_points,
        number of points of contours.
    """
    # Retrieve a dictionary of roi_name & ROINumber pairs
    dict_id = {}
    for i, elem in enumerate(rtss.StructureSetROISequence):
        roi_number = elem.ROINumber
        roi_name = elem.ROIName
        dict_id[roi_number] = roi_name

    dict_roi = {}
    dict_num_points = {}
    for roi in rtss.ROIContourSequence:
        referenced_roi_number = roi.ReferencedROINumber
        roi_name = dict_id[referenced_roi_number]
        dict_contour = collections.defaultdict(list)
        roi_points_count = 0
        for roi_slice in roi.ContourSequence:
            referenced_sop_instance_uid = None
            for contour_img in roi_slice.ContourImageSequence:
                referenced_sop_instance_uid = \
                    contour_img.ReferencedSOPInstanceUID
            number_of_contour_points = roi_slice.NumberOfContourPoints
            roi_points_count += int(number_of_contour_points)
            contour_data = roi_slice.ContourData
            dict_contour[referenced_sop_instance_uid].append(contour_data)
        dict_roi[roi_name] = dict_contour
        dict_num_points[roi_name] = roi_points_count
    return dict_roi, dict_num_points


def calculate_matrix(img_ds):
    """
    Calculate the transformation matrix of a DICOM(image) dataset.
    :param img_ds: DICOM(image) dataset
    :return: pair of numpy arrays that represents the transformation
        matrix
    """
    # Physical distance (in mm) between the center of each image pixel,
    # specified by a numeric pair
    # - adjacent row spacing (delimiter) adjacent column spacing.
    dist_row = img_ds.PixelSpacing[0]
    dist_col = img_ds.PixelSpacing[1]
    # The direction cosines of the first row and the first column with
    # respect to the patient.
    # 6 values inside: [Xx, Xy, Xz, Yx, Yy, Yz]
    orientation = img_ds.ImageOrientationPatient
    # The x, y, and z coordinates of the upper left hand corner
    # (center of the first voxel transmitted) of the image, in mm.
    # 3 values: [Sx, Sy, Sz]
    position = img_ds.ImagePositionPatient

    # Equation C.7.6.2.1-1.
    # https://dicom.innolitics.com/ciods/rt-structure-set/roi-contour/30060039/30060040/30060050
    matrix_m = np.ndarray(
        shape=(4, 4),
        buffer=np.array(
            [
                [orientation[0] * dist_row, orientation[3] * dist_col, 0,
                 position[0]],
                [orientation[1] * dist_row, orientation[4] * dist_col, 0,
                 position[1]],
                [orientation[2] * dist_row, orientation[5] * dist_col, 0,
                 position[2]],
                [0, 0, 0, 1],
            ],
            dtype=float,
        ),
    )

    x = []
    y = []
    for i in range(0, img_ds.Columns):
        i_mat = np.matmul(
            matrix_m,
            np.ndarray(
                shape=(4, 1),
                buffer=np.array([[i], [0], [0], [1]], dtype=float)
            ),
        )
        x.append(float(i_mat[0]))

    for j in range(0, img_ds.Rows):
        j_mat = np.matmul(
            matrix_m,
            np.ndarray(
                shape=(4, 1),
                buffer=np.array([[0], [j], [0], [1]], dtype=float)
            ),
        )
        y.append(float(j_mat[1]))

    return np.array(x), np.array(y)


def get_pixluts(dict_ds):
    """
    Calculate transformation matrices for all the slices.
    :param dict_ds: a dictionary of all the datasets
    :return: a dictionary of transformation matrices
    """
    dict_pixluts = {}
    non_img_type = ["rtdose", "rtplan", "rtss"]
    for ds in dict_ds:
        if ds not in non_img_type:
            if isinstance(ds, str) and ds[0:3] == 'sr-':
                continue
            else:
                img_ds = dict_ds[ds]
                pixlut = calculate_matrix(img_ds)
                dict_pixluts[img_ds.SOPInstanceUID] = pixlut

    return dict_pixluts


def calculate_pixels(pixlut, contour, prone=False, feetfirst=False):
    """
    Calculate (Convert) contour points.
    :param pixlut: transformation matrixx
    :param contour: raw contour data (3D)
    :param prone: label of prone
    :param feetfirst: label of feetfirst or head first
    :return: contour pixels
    """
    pixels = []

    np_x = np.array(pixlut[0])
    np_y = np.array(pixlut[1])
    if not feetfirst and not prone:
        for i in range(0, len(contour), 3):
            con_x = contour[i]
            con_y = contour[i + 1]
            x = np.argmax(np_x > con_x)
            y = np.argmax(np_y > con_y)
            pixels.append([x, y])
    if feetfirst and not prone:
        for i in range(0, len(contour), 3):
            con_x = contour[i]
            con_y = contour[i + 1]
            x = np.argmin(np_x < con_x)
            y = np.argmax(np_y > con_y)
            pixels.append([x, y])
    if prone:
        for i in range(0, len(contour), 3):
            con_x = contour[i]
            con_y = contour[i + 1]
            x = np.argmin(np_x < con_x)
            y = np.argmin(np_y < con_y)
            pixels.append([x, y])

    return pixels


def calculate_pixels_sagittal(pixlut, contour, prone=False, feetfirst=False):
    """
    Calculate (Convert) contour points.
    :param pixlut: transformation matrixx
    :param contour: raw contour data (3D)
    :param prone: label of prone
    :param feetfirst: label of feetfirst or head first
    :return: contour pixels
    Parameters
    ----------
    contour : object
    """
    pixels = []
    np_x = np.array(pixlut[0])
    np_y = np.array(pixlut[1])
    if not feetfirst and not prone:
        for i in range(0, len(contour), 3):
            con_x = contour[i]
            con_y = contour[i + 1]
            x = np.argmax(np_x > con_x)
            y = np.argmax(np_y > con_y)
            pixels.append([x, y])
    if feetfirst and not prone:
        for i in range(0, len(contour), 3):
            con_x = contour[i]
            con_y = contour[i + 1]
            x = np.argmin(np_x < con_x)
            y = np.argmax(np_y > con_y)
            pixels.append([x, y])
    if prone:
        for i in range(0, len(contour), 3):
            con_x = contour[i]
            con_y = contour[i + 1]
            x = np.argmin(np_x < con_x)
            y = np.argmin(np_y < con_y)
            pixels.append([x, y])
    return pixels


def convert_hull_list_to_contours_data(rois_to_save, patient_dict_container):
    """
    Convert list of border coordinates from each slice
    into valid contour data to be saved in rtss
    :param rois_to_save: dictionary of hull coordinates for each slice
    :param patient_dict_container: Dictionary container for
    base image or moving image
    :return: list of contour data
    """
    roi_list = []
    if rois_to_save == {}:
        return []
    for slice_id, slice_info in rois_to_save.items():
        pixel_hull_list = slice_info['coords']
        for pixel_hull in pixel_hull_list:
            single_array = convert_hull_to_single_array_of_rcs(
                patient_dict_container,
                pixel_hull, slice_id
            )
            roi_list.append({
                'ds': slice_info['ds'],
                'coords': single_array
            })
    return roi_list


def convert_hull_to_single_array_of_rcs(patient_dict_container, pixel_hull,
                                        slider_id):
    """
    Convert border coordinate to contour data for one slice
    :param patient_dict_container: Dictionary container for
    base image or moving image
    :param pixel_hull: dictionary of hull coordinates for each slice
    :param slider_id: UID of image slice
    :return: list of contour data
    """
    hull = convert_hull_to_rcs(patient_dict_container, pixel_hull, slider_id)

    # Convert the polygon's pixel points to RCS locations.
    single_array = []
    for sublist in hull:
        for item in sublist:
            single_array.append(item)
    return single_array


def convert_hull_to_rcs(patient_dict_container, hull_pts, slider_id):
    """
    Converts all the pixel coordinates in the given polygon to RCS
    coordinates based off the CT image's matrix.
    :param patient_dict_container:
    patient_dict_container
    :param hull_pts: List
    of pixel coordinates ordered to form a polygon.
    :param slider_id: id
    of the slide to convert to rcs (z coordinate)
    :return: List of RCS
    coordinates ordered to form a polygon

    """
    dataset = patient_dict_container.dataset[slider_id]
    pixlut = patient_dict_container.get("pixluts")[
        dataset.SOPInstanceUID]
    z_coord = dataset.SliceLocation
    points = []

    # Convert the pixels to an RCS location and move them to a list of
    # points.
    for i, item in enumerate(hull_pts):
        points.append(pixel_to_rcs(pixlut, round(item[0]), round(item[1])))

    contour_data = []
    for p in points:
        coords = (p[0], p[1], round(z_coord))
        contour_data.append(coords)
    return contour_data


def pixel_to_rcs(pixlut, x, y):
    """
    :param pixlut: Transformation matrix
    :param x: Pixel X value (greater than 0, less than the slice's
        Columns data element)
    :param y: Pixel Y value (greater than 0, less than the slice's Rows
        data element)
    :return: The pixel coordinate converted to an RCS point as set by
        the image slice.
    """

    np_x = np.array(pixlut[0])
    np_y = np.array(pixlut[1])

    x_on_pixlut = np_x[x - 1]
    y_on_pixlut = np_y[y - 1]

    return x_on_pixlut, y_on_pixlut


def get_contour_pixel(
        dict_raw_contour_data,
        roi_selected,
        dict_pixluts,
        curr_slice,
        prone=False,
        feetfirst=False,
):
    """
    Get pixels of contours of all rois selected within current slice.
    {slice: list of pixels of all contours in this slice}
    :param dict_raw_contour_data: a dictionary of all raw contour data
    :param roi_selected: a list of currently selected ROIs
    :param dict_pixluts: a dictionary of transformation matrices
    :param curr_slice: Current slice identifier
    :param prone: label of prone
    :param feetfirst: label of feetfirst or head first
    :return: a dictionary of contour pixels
    """
    dict_pixels = {}
    pixlut = dict_pixluts[curr_slice]
    for roi in roi_selected:
        # Using this type of dict to handle multiple contours within one
        # slice
        dict_pixels_of_roi = collections.defaultdict(list)
        raw_contours = dict_raw_contour_data[roi]
        number_of_contours = len(raw_contours[curr_slice])
        for i in range(number_of_contours):
            contour_pixels = calculate_pixels(
                pixlut, raw_contours[curr_slice][i], prone, feetfirst
            )
            dict_pixels_of_roi[curr_slice].append(contour_pixels)
        dict_pixels[roi] = dict_pixels_of_roi

    return dict_pixels


def get_roi_contour_pixel(dict_raw_contour_data, roi_list, dict_pixluts):
    """
    Get pixels of contours of all rois at one time. (Alternative method
    for calculating ROIs.
    :param dict_raw_contour_data: a dictionary of all raw contour data
    :param roi_list: a list of all existing ROIs
    :param dict_pixluts: a dictionary of transformation matrices
    :return: a dictionary of contour pixels of all ROIs
    """
    dict_pixels = {}
    for roi in roi_list:
        dict_pixels_of_roi = collections.defaultdict(list)
        raw_contour = dict_raw_contour_data[roi]
        for roi_slice in raw_contour:
            pixlut = dict_pixluts[roi_slice]
            number_of_contours = len(raw_contour[roi_slice])
            for i in range(number_of_contours):
                contour_pixels = calculate_pixels(pixlut,
                                                  raw_contour[roi_slice][i])
                dict_pixels_of_roi[roi_slice].append(contour_pixels)
        dict_pixels[roi] = dict_pixels_of_roi
    return dict_pixels


def transform_rois_contours(axial_rois_contours):
    """
       Transform the axial ROI contours into coronal and sagittal
       contours
       :param axial_rois_contours: the dictionary of axial ROI contours
       :return: Tuple of coronal and sagittal ROI contours
    """
    coronal_rois_contours = {}
    sagittal_rois_contours = {}
    slice_ids = get_dict_slice_to_uid(PatientDictContainer())
    for name in axial_rois_contours.keys():
        coronal_rois_contours[name] = {}
        sagittal_rois_contours[name] = {}
        for slice_id in slice_ids:
            contours = axial_rois_contours[name][slice_id]
            for contour in contours:
                for i in range(len(contour)):
                    if contour[i][1] in coronal_rois_contours[name]:
                        coronal_rois_contours[name][contour[i][1]][0] \
                            .append([contour[i][0], slice_ids[slice_id]])
                    else:
                        coronal_rois_contours[name][contour[i][1]] = [[]]
                        coronal_rois_contours[name][contour[i][1]][0] \
                            .append([contour[i][0], slice_ids[slice_id]])

                    if contour[i][0] in sagittal_rois_contours[name]:
                        sagittal_rois_contours[name][contour[i][0]][0] \
                            .append([contour[i][1], slice_ids[slice_id]])
                    else:
                        sagittal_rois_contours[name][contour[i][0]] = [[]]
                        sagittal_rois_contours[name][contour[i][0]][0] \
                            .append([contour[i][1], slice_ids[slice_id]])
    return coronal_rois_contours, sagittal_rois_contours


def calc_roi_polygon(curr_roi, curr_slice, dict_rois_contours,
                     pixmap_aspect=1):
    """
    Calculate a list of polygons to display for a given ROI and a given
    slice.
    :param curr_roi: the ROI structure
    :param curr_slice: the current slice
    :param dict_rois_contours: the dictionary of ROI contours
    :param pixmap_aspect: the scaling ratio
    :return: List of polygons of type QPolygonF.
    """
    # TODO Implement support for showing "holes" in contours.
    # Possible process for this is:
    # 1. Calculate the areas of each contour on the slice
    # https://stackoverflow.com/questions/24467972/calculate-area-of-polygon-given-x-y-coordinates
    # 2. Compare each contour to the largest contour by area to determine if
    # it is contained entirely within the largest contour.
    # https://stackoverflow.com/questions/4833802/check-if-polygon-is-inside-a-polygon
    # 3. If the polygon is contained, use QPolygonF.subtracted(QPolygonF) to
    # subtract the smaller "hole" polygon from the largest polygon, and then
    # remove the polygon from the list of polygons to be displayed. This
    # process should provide fast and reliable results, however it should be
    # noted that this method may fall apart in a situation where there are
    # multiple "large" polygons, each with their own hole in it. An
    # appropriate solution to that may be to compare every contour against
    # one another and determine which ones have holes encompassed entirely
    # by them, and then subtract each hole from the larger polygon and
    # delete the smaller holes. This second solution would definitely lead
    # to more accurate representation of contours, but could possibly be too
    # slow to be viable.

    if curr_slice not in dict_rois_contours[curr_roi]:
        return []

    list_polygons = []
    pixel_list = dict_rois_contours[curr_roi][curr_slice]
    dataset = PatientDictContainer().dataset[0]
    different_sizes = (dataset['Rows'].value != DEFAULT_WINDOW_SIZE)

    if different_sizes:
        for i in range(len(pixel_list)):
            list_qpoints = []
            contour = pixel_list[i]
            for point in contour:
                x_t, y_t = inv_linear_transform(
                    point[0], point[1],
                    dataset['Rows'].value, dataset['Columns'].value)
                for x in x_t:
                    for y in y_t:
                        curr_qpoint = QtCore.QPoint(x, y * pixmap_aspect)
                        list_qpoints.append(curr_qpoint)
            curr_polygon = QtGui.QPolygonF(list_qpoints)
            list_polygons.append(curr_polygon)
    else:
        for i in range(len(pixel_list)):
            list_qpoints = []
            contour = pixel_list[i]
            for point in contour:
                curr_qpoint = QtCore.QPoint(point[0], point[1] * pixmap_aspect)
                list_qpoints.append(curr_qpoint)
            curr_polygon = QtGui.QPolygonF(list_qpoints)
            list_polygons.append(curr_polygon)
    return list_polygons


def calculate_concave_hull_of_points(pixel_coords, alpha=0.2):
    """
        Return the alpha shape of the highlighted pixels using the alpha
        entered by the user.
        :param pixel_coords: the coordinates of the contour pixels
        :return: List of lists of points ordered to form polygon(s).
        """
    # Get all the pixels in the drawing window's list of highlighted
    # pixels, excluding the removed pixels.
    target_pixel_coords = [(item[0] + 1, item[1] + 1) for item in
                           pixel_coords]
    # Calculate the concave hull of the points.
    # alpha = 0.95 * alphashape.optimizealpha(points)
    hull = alphashape(target_pixel_coords, alpha)

    # Convert hull to points
    def hull_to_points(hull):
        hull_xy = hull.exterior.coords.xy

        points = []
        for i in range(len(hull_xy[0])):
            points.append([int(hull_xy[0][i]), int(hull_xy[1][i])])

        return points

    polygon_list = []
    if isinstance(hull, Polygon):
        polygon_list.append(hull_to_points(hull))
    elif isinstance(hull, MultiPolygon):
        for polygon in hull:
            polygon_list.append(hull_to_points(polygon))
    return polygon_list


def ordered_list_rois(rois):
    res = []
    for roi_id, value in rois.items():
        res.append(roi_id)
    return sorted(res)


def create_initial_rtss_from_ct(img_ds: pydicom.dataset.Dataset,
                                filepath: Path,
                                uid_list: list) -> pydicom.dataset.FileDataset:
    """
    Pre-populate an RT Structure Set based on a single CT (or MR) and a
    list of image UIDs The caller should update the Structure Set Label,
    Name, and Description, which are set to "OnkoDICOM" plus the StudyID
    from the CT, and must add Structure Set ROI Sequence, ROI Contour
    Sequence, and RT ROI Observations Sequence
    Parameters
    ----------
    img_ds : pydicom.dataset.Dataset
        A CT or MR image that the RT Structure Set will be "drawn" on
    uid_list : list
        list of UIDs (as strings) of the entire image volume that the
        RT SS references
    filepath: str
        A path where the RTStruct will be saved
    Returns
    -------
    pydicom.dataset.FileDataset
        the half-baked RT SS, ready for Structure Set ROI Sequence,
        ROI Contour Sequence, and RT ROI Observations Sequence
    Raises
    ------
    ValueError
        [description]
    """

    if img_ds is None:
        raise ValueError("No CT data to initialize RT SS")

    now = datetime.datetime.now()
    dicom_date = now.strftime("%Y%m%d")
    dicom_time = now.strftime("%H%M")

    # File Meta module
    file_meta = FileMetaDataset()
    file_meta.FileMetaInformationGroupLength = 238
    file_meta.FileMetaInformationVersion = b'\x00\x01'
    file_meta.MediaStorageSOPClassUID = '1.2.840.10008.5.1.4.1.1.481.3'
    file_meta.MediaStorageSOPInstanceUID = generate_uid()
    file_meta.TransferSyntaxUID = ImplicitVRLittleEndian
    validate_file_meta(file_meta)

    rt_ss = pydicom.dataset.FileDataset(filepath, {}, preamble=b"\0" * 128,
                                        file_meta=file_meta)
    rt_ss.fix_meta_info()

    top_level_tags_to_copy: list = [Tag("PatientName"),
                                    Tag("PatientID"),
                                    Tag("PatientBirthDate"),
                                    Tag("PatientSex"),
                                    Tag("StudyDate"),
                                    Tag("StudyTime"),
                                    Tag("AccessionNumber"),
                                    Tag("ReferringPhysicianName"),
                                    Tag("StudyDescription"),
                                    Tag("StudyInstanceUID"),
                                    Tag("StudyID"),
                                    Tag("RequestingService"),
                                    Tag("PatientAge"),
                                    Tag("PatientSize"),
                                    Tag("PatientWeight"),
                                    Tag("MedicalAlerts"),
                                    Tag("Allergies"),
                                    Tag("PregnancyStatus"),
                                    Tag("FrameOfReferenceUID"),
                                    Tag("PositionReferenceIndicator"),
                                    Tag("InstitutionName"),
                                    Tag("InstitutionAddress"),
                                    Tag("OperatorsName")
                                    ]

    for tag in top_level_tags_to_copy:
        if tag in img_ds:
            rt_ss[tag] = deepcopy(img_ds[tag])

    if rt_ss.StudyInstanceUID == "":
        raise ValueError(
            "The given dataset is missing a required tag 'StudyInstanceUID'")

    # RT Series Module
    rt_ss.SeriesDate = dicom_date
    rt_ss.SeriesTime = dicom_time
    rt_ss.Modality = "RTSTRUCT"
    rt_ss.OperatorsName = ""
    rt_ss.SeriesInstanceUID = pydicom.uid.generate_uid()
    rt_ss.SeriesNumber = "1"

    # General Equipment Module
    rt_ss.Manufacturer = "OnkoDICOM"
    rt_ss.ManufacturerModelName = "OnkoDICOM"
    # TODO: Pull this off build information in some way
    rt_ss.SoftwareVersions = "2021"

    # Frame of Reference module
    rt_ss.FrameOfReferenceUID = img_ds.FrameOfReferenceUID
    rt_ss.PositionReferenceIndicator = ""

    # Structure Set module
    # Best to modify the Structure Set Label with something more
    # interesting in the application. and populate the Name and
    # Description from the application also.
    rt_ss.StructureSetLabel = "OnkoDICOM rtss"
    rt_ss.StructureSetName = rt_ss.StructureSetLabel
    rt_ss.StructureSetDescription = "OnkoDICOM rtss of " + rt_ss.StudyID
    rt_ss.StructureSetDate = dicom_date
    rt_ss.StructureSetTime = dicom_time

    # Contour Image Sequence
    contour_image_sequence = []
    for uid in uid_list:
        contour_image_sequence_item = pydicom.dataset.Dataset()
        contour_image_sequence_item.ReferencedSOPClassUID = img_ds.SOPClassUID
        contour_image_sequence_item.ReferencedSOPInstanceUID = uid
        contour_image_sequence.append(contour_image_sequence_item)

    # RT Referenced Series Sequence
    rt_referenced_series = pydicom.dataset.Dataset()
    rt_referenced_series.SeriesInstanceUID = img_ds.SeriesInstanceUID
    rt_referenced_series.ContourImageSequence = contour_image_sequence
    rt_referenced_series_sequence = [rt_referenced_series]

    # RT Referenced Study Sequence
    rt_referenced_study = pydicom.dataset.Dataset()
    rt_referenced_study.ReferencedSOPClassUID = "1.2.840.10008.3.1.2.3.1"
    rt_referenced_study.ReferencedSOPInstanceUID = img_ds.StudyInstanceUID
    rt_referenced_study.RTReferencedSeriesSequence = \
        rt_referenced_series_sequence
    rt_referenced_study_sequence = [rt_referenced_study]

    # RT Referenced Frame Of Reference Sequence, Structure Set Module
    referenced_frame_of_reference = pydicom.dataset.Dataset()
    referenced_frame_of_reference.FrameOfReferenceUID = \
        img_ds.FrameOfReferenceUID
    referenced_frame_of_reference.RTReferencedStudySequence = \
        rt_referenced_study_sequence
    rt_ss.ReferencedFrameOfReferenceSequence = [referenced_frame_of_reference]

    # Sequence modules
    rt_ss.StructureSetROISequence = []
    rt_ss.ROIContourSequence = []
    rt_ss.RTROIObservationsSequence = []

    # SOP Common module
    rt_ss.SOPClassUID = rt_ss.file_meta.MediaStorageSOPClassUID
    rt_ss.SOPInstanceUID = rt_ss.file_meta.MediaStorageSOPInstanceUID

    # Add required elements
    rt_ss.InstanceCreationDate = dicom_date
    rt_ss.InstanceCreationTime = dicom_time

    rt_ss.is_little_endian = True
    rt_ss.is_implicit_VR = True
    return rt_ss


def merge_rtss(old_rtss, new_rtss, duplicated_names):
    """
    Merge two RTSTRUCT datasets.
    Replace the ROIs in old_rtss with the ROIs in new_rtss which have
    same names.
    :return: merged rtss
    """
    # Original sequences
    original_structure_set = old_rtss.StructureSetROISequence
    original_roi_contour = old_rtss.ROIContourSequence
    original_roi_observation_sequence = old_rtss.RTROIObservationsSequence

    # New sequences
    new_structure_set = new_rtss.StructureSetROISequence
    new_roi_contour = new_rtss.ROIContourSequence
    new_roi_observation_sequence = new_rtss.RTROIObservationsSequence

    # Get the indexes of duplicated ROIs
    old_duplicated_roi_indexes = {}
    index = 0
    for structure_set in original_structure_set:
        if structure_set.ROIName in duplicated_names:
            old_duplicated_roi_indexes[structure_set.ROIName] = index
        index += 1

    # Remove old values out of the original sequences
    rm_indices = [old_duplicated_roi_indexes[name]
                  for name in duplicated_names]
    for index in sorted(rm_indices, reverse=True):
        # Remove the old value out of the original structure set
        # sequence
        original_structure_set.pop(index)
        # Remove the old value out of the original contour sequence
        original_roi_contour.pop(index)
        # Remove the old value out of the original observation sequence
        original_roi_observation_sequence.pop(index)

    # Merge the original sequences with the new sequences
    original_structure_set.extend(new_structure_set)
    original_roi_contour.extend(new_roi_contour)
    original_roi_observation_sequence.extend(new_roi_observation_sequence)

    # Renumber the ROINumber and ReferencedROINumber tags
    original_structure_set = renumber_roi_number(original_structure_set)
    original_roi_contour = renumber_roi_number(original_roi_contour)
    original_roi_observation_sequence = \
        renumber_roi_number(original_roi_observation_sequence)

    # Set the new value
    old_rtss.add_new(Tag("StructureSetROISequence"), "SQ",
                     original_structure_set)
    old_rtss.add_new(Tag("ROIContourSequence"), "SQ", original_roi_contour)
    old_rtss.add_new(Tag("RTROIObservationsSequence"), "SQ",
                     original_roi_observation_sequence)

    return old_rtss


def renumber_roi_number(sequence):
    roi_number = 1
    for item in sequence:
        if item.get("ROINumber") is not None:
            item.add_new(Tag("ROINumber"), 'IS', str(roi_number))
        elif item.get("ReferencedROINumber") is not None:
            item.add_new(Tag("ReferencedROINumber"), "IS", str(roi_number))
        roi_number += 1
    return sequence


def roi_to_geometry(dict_rois_contours):
    """
    Convert ROI contour data in each image slice to a geometry object
    :param dict_rois_contours: A dictionary with key-value pair
    {slice-uid: contour sequence}
    :return: A dictionary with key-value pair {slice-uid: Geometry object}
    """
    dict_geometry = {}

    for slice_uid, contour_sequence in dict_rois_contours.items():
        # convert contour data to polygon omitting data with less than 3 points
<<<<<<< HEAD
        polygon_list = [Polygon(contour_data) for contour_data in
                        contour_sequence if len(contour_data) >= 3]
=======
        polygon_list = [Polygon(contour_data)
                        for contour_data in contour_sequence
                        if len(contour_data) >= 3]
>>>>>>> 9117e36c
        result_geometry = make_valid(MultiPolygon(polygon_list))
        dict_geometry[slice_uid] = result_geometry

    return dict_geometry


geometry_manipulation = {
    'INTERSECTION': lambda geom_1, geom_2: geom_1.intersection(geom_2),
    'UNION': lambda geom_1, geom_2: geom_1.union(geom_2),
    'DIFFERENCE': lambda geom_1, geom_2: geom_1.difference(geom_2)
}


def manipulate_rois(first_geometry_dict, second_geometry_dict, operation):
    """
    Compute the intersection of two ROIs
    :param first_geometry_dict: The geometry dictionary of the first ROI
    :param second_geometry_dict: The geometry dictionary of the second ROI
    :param operation: A string specifying the operation
    :return: A dictionary with key-value pair {slice-uid: Geometry Object}
    """
    image_uids = first_geometry_dict.keys() | second_geometry_dict.keys()
    result_geometry_dict = {}

    for slice_uid in image_uids:
        first_geometry = first_geometry_dict.get(slice_uid, Polygon())
        second_geometry = second_geometry_dict.get(slice_uid, Polygon())
        try:
<<<<<<< HEAD
            result_geometry_dict[slice_uid] = geometry_manipulation[operation](
                first_geometry, second_geometry)
=======
            result_geometry_dict[slice_uid] = \
                geometry_manipulation[operation](first_geometry,
                                                 second_geometry)
>>>>>>> 9117e36c
        except KeyError:
            raise Exception("Invalid operation string")
    return result_geometry_dict


def scale_roi(geometry_dict, millimetres):
    """
    Scale the ROI using millimetres as the unit of measurement
    :param geometry_dict: The geometry dictionary of the ROI
    :param millimetres: int,
    positive means expansion, negative means contraction
    :return: A dictionary with key-value pair {slice-uid: Geometry Object}
    """
    pixel_spacing = PatientDictContainer().dataset[0].PixelSpacing[0]
    pixel_change = millimetres / pixel_spacing

    result_geometry_dict = {}
    for slice_uid in geometry_dict.keys():
        geometry = geometry_dict.get(slice_uid)
        result_geometry = geometry.buffer(pixel_change)
        result_geometry_dict[slice_uid] = result_geometry

    return result_geometry_dict


def rind_roi(geometry_dict, millimetres):
    """
    Create Inner/Outer Rind for ROI
    :param geometry_dict: The geometry dictionary of the ROI
    :param millimetres: int, positive means outer rind,
    negative means inner rind
    :return: A dictionary with key-value pair {slice-uid: Geometry Object}
    """
    new_roi_dict = scale_roi(geometry_dict, millimetres)

    result_geometry_dict = {}
    for slice_uid in geometry_dict:
        orig_geometry = geometry_dict.get(slice_uid)
        new_geometry = new_roi_dict.get(slice_uid)
        # Create 2 polygons with one nested inside the other
<<<<<<< HEAD
        polygon_list = list([
                                orig_geometry] if orig_geometry.geom_type == 'Polygon' else orig_geometry) + \
                       list([
                                new_geometry] if new_geometry.geom_type == 'Polygon' else new_geometry)
=======
        polygon_list = list([orig_geometry]
                            if orig_geometry.geom_type == 'Polygon'
                            else orig_geometry) + \
                       list([new_geometry]
                            if new_geometry.geom_type == 'Polygon'
                            else new_geometry)
>>>>>>> 9117e36c
        result_geometry = GeometryCollection(polygon_list)
        result_geometry_dict[slice_uid] = result_geometry

    return result_geometry_dict


def geometry_to_roi(geometry_dict):
    """
    Convert the geometry object in each image slice to ROI contour data
    :param geometry_dict: A geometry dictionary
    :return: A dictionary with key-value pair {slice-uid: contour sequence}
    """
    roi_contour_sequence = {}
    for slice_id, geometry in geometry_dict.items():
        contour_sequence = []
        if geometry.geom_type == 'Polygon' and not geometry.is_empty:
<<<<<<< HEAD
            contour_data = [list(map(int, coord)) for coord in
                            geometry.exterior.coords]
=======
            contour_data = [list(map(int, coord))
                            for coord in geometry.exterior.coords]
>>>>>>> 9117e36c
            contour_sequence.append(contour_data)
        elif geometry.geom_type in ['MultiPolygon', 'GeometryCollection']:
            for sub_geometry in geometry:
                contour_data = []
<<<<<<< HEAD
                if sub_geometry.geom_type == 'Polygon' and not sub_geometry.is_empty:
                    contour_data = [list(map(int, coord)) for coord in
                                    sub_geometry.exterior.coords]
                # It is possible for MultiPolygon to be inside GeometryCollection
                elif sub_geometry.geom_type == 'MultiPolygon':
                    contour_data = [list(map(int, coord)) for polygon in
                                    sub_geometry
=======
                if sub_geometry.geom_type == 'Polygon' \
                        and not sub_geometry.is_empty:
                    contour_data = [list(map(int, coord))
                                    for coord in sub_geometry.exterior.coords]
                # It is possible for MultiPolygon to be inside
                # GeometryCollection
                elif sub_geometry.geom_type == 'MultiPolygon':
                    contour_data = [list(map(int, coord))
                                    for polygon in sub_geometry
>>>>>>> 9117e36c
                                    for coord in polygon.exterior.coords]
                if contour_data:
                    contour_sequence.append(contour_data)
        if contour_sequence:
            roi_contour_sequence[slice_id] = contour_sequence
    return roi_contour_sequence<|MERGE_RESOLUTION|>--- conflicted
+++ resolved
@@ -1063,14 +1063,9 @@
 
     for slice_uid, contour_sequence in dict_rois_contours.items():
         # convert contour data to polygon omitting data with less than 3 points
-<<<<<<< HEAD
-        polygon_list = [Polygon(contour_data) for contour_data in
-                        contour_sequence if len(contour_data) >= 3]
-=======
         polygon_list = [Polygon(contour_data)
                         for contour_data in contour_sequence
                         if len(contour_data) >= 3]
->>>>>>> 9117e36c
         result_geometry = make_valid(MultiPolygon(polygon_list))
         dict_geometry[slice_uid] = result_geometry
 
@@ -1099,14 +1094,9 @@
         first_geometry = first_geometry_dict.get(slice_uid, Polygon())
         second_geometry = second_geometry_dict.get(slice_uid, Polygon())
         try:
-<<<<<<< HEAD
-            result_geometry_dict[slice_uid] = geometry_manipulation[operation](
-                first_geometry, second_geometry)
-=======
             result_geometry_dict[slice_uid] = \
                 geometry_manipulation[operation](first_geometry,
                                                  second_geometry)
->>>>>>> 9117e36c
         except KeyError:
             raise Exception("Invalid operation string")
     return result_geometry_dict
@@ -1147,19 +1137,12 @@
         orig_geometry = geometry_dict.get(slice_uid)
         new_geometry = new_roi_dict.get(slice_uid)
         # Create 2 polygons with one nested inside the other
-<<<<<<< HEAD
-        polygon_list = list([
-                                orig_geometry] if orig_geometry.geom_type == 'Polygon' else orig_geometry) + \
-                       list([
-                                new_geometry] if new_geometry.geom_type == 'Polygon' else new_geometry)
-=======
         polygon_list = list([orig_geometry]
                             if orig_geometry.geom_type == 'Polygon'
                             else orig_geometry) + \
                        list([new_geometry]
                             if new_geometry.geom_type == 'Polygon'
                             else new_geometry)
->>>>>>> 9117e36c
         result_geometry = GeometryCollection(polygon_list)
         result_geometry_dict[slice_uid] = result_geometry
 
@@ -1176,26 +1159,12 @@
     for slice_id, geometry in geometry_dict.items():
         contour_sequence = []
         if geometry.geom_type == 'Polygon' and not geometry.is_empty:
-<<<<<<< HEAD
-            contour_data = [list(map(int, coord)) for coord in
-                            geometry.exterior.coords]
-=======
             contour_data = [list(map(int, coord))
                             for coord in geometry.exterior.coords]
->>>>>>> 9117e36c
             contour_sequence.append(contour_data)
         elif geometry.geom_type in ['MultiPolygon', 'GeometryCollection']:
             for sub_geometry in geometry:
                 contour_data = []
-<<<<<<< HEAD
-                if sub_geometry.geom_type == 'Polygon' and not sub_geometry.is_empty:
-                    contour_data = [list(map(int, coord)) for coord in
-                                    sub_geometry.exterior.coords]
-                # It is possible for MultiPolygon to be inside GeometryCollection
-                elif sub_geometry.geom_type == 'MultiPolygon':
-                    contour_data = [list(map(int, coord)) for polygon in
-                                    sub_geometry
-=======
                 if sub_geometry.geom_type == 'Polygon' \
                         and not sub_geometry.is_empty:
                     contour_data = [list(map(int, coord))
@@ -1205,7 +1174,6 @@
                 elif sub_geometry.geom_type == 'MultiPolygon':
                     contour_data = [list(map(int, coord))
                                     for polygon in sub_geometry
->>>>>>> 9117e36c
                                     for coord in polygon.exterior.coords]
                 if contour_data:
                     contour_sequence.append(contour_data)
