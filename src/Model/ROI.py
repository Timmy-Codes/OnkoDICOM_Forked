--- conflicted
+++ resolved
@@ -161,25 +161,16 @@
         number_of_contour_points = len(roi_coordinates) / 3
         referenced_sop_class_uid = data_set.SOPClassUID
         referenced_sop_instance_uid = data_set.SOPInstanceUID
-<<<<<<< HEAD
 
         # Check that ROIs exist
-        if not len(rtss["StructureSetROISequence"].value):
-            referenced_frame_of_reference_uid = data_set.FrameOfReferenceUID
-            roi_number = 1
-        else:
-            first_roi_sequence = rtss["StructureSetROISequence"].value[0]
-            referenced_frame_of_reference_uid =\
-                first_roi_sequence.ReferencedFrameOfReferenceUID
-            roi_number = rtss["StructureSetROISequence"].value[-1].ROINumber + 1
-=======
         if len(rtss.StructureSetROISequence) > 0:
-            referenced_frame_of_reference_uid = rtss.StructureSetROISequence[-1].ReferencedFrameOfReferenceUID
+            referenced_frame_of_reference_uid = \
+                rtss.StructureSetROISequence[-1].ReferencedFrameOfReferenceUID
             roi_number = rtss.StructureSetROISequence[-1].ROINumber + 1
         else:
-            referenced_frame_of_reference_uid = rtss.ReferencedFrameOfReferenceSequence[0].FrameOfReferenceUID
+            referenced_frame_of_reference_uid =\
+                rtss.ReferencedFrameOfReferenceSequence[0].FrameOfReferenceUID
             roi_number = 1
->>>>>>> f99ef738
 
         # Colour TBC
         red = random.randint(0, 255)
@@ -648,11 +639,7 @@
 
 
 def create_initial_rtss_from_ct(img_ds: pydicom.dataset.Dataset, filepath: Path,
-<<<<<<< HEAD
-                                ct_uid_list=[]) -> pydicom.dataset.FileDataset:
-=======
                                 uid_list: list) -> pydicom.dataset.FileDataset:
->>>>>>> f99ef738
     """Pre-populate an RT Structure Set based on a single CT (or MR) and a
     list of image UIDs The caller should update the Structure Set Label,
     Name, and Description, which are set to "OnkoDICOM" plus the StudyID
@@ -662,20 +649,11 @@
     ----------
     img_ds : pydicom.dataset.Dataset
         A CT or MR image that the RT Structure Set will be "drawn" on
-<<<<<<< HEAD
-    ct_uid_list : list, optional
+    uid_list : list
         list of UIDs (as strings) of the entire image volume that the
-        rtss references, by default []
-    filepath : str
-        File path where the RTSS will be saved
-
-=======
-    uid_list : list
-        list of UIDs (as strings) of the entire image volume that the RT SS
-        references
+        RT SS references
     filepath: str
         A path where the RTStruct will be saved
->>>>>>> f99ef738
     Returns
     -------
     pydicom.dataset.FileDataset
@@ -702,7 +680,8 @@
     file_meta.TransferSyntaxUID = ImplicitVRLittleEndian
     validate_file_meta(file_meta)
 
-    rt_ss = pydicom.dataset.FileDataset(filepath, {}, preamble=b"\0" * 128, file_meta=file_meta)
+    rt_ss = pydicom.dataset.FileDataset(filepath, {}, preamble=b"\0" * 128,
+                                        file_meta=file_meta)
     rt_ss.fix_meta_info()
 
     top_level_tags_to_copy: list = [Tag("PatientName"),
@@ -730,43 +709,13 @@
                                     Tag("OperatorsName")
                                     ]
 
-<<<<<<< HEAD
-    file_meta = FileMetaDataset()
-    file_meta.FileMetaInformationGroupLength = 238
-    file_meta.FileMetaInformationVersion = b'\x00\x01'
-    file_meta.MediaStorageSOPClassUID = '1.2.840.10008.5.1.4.1.1.481.3'
-    file_meta.MediaStorageSOPInstanceUID = '1.2.3.4'
-    file_meta.TransferSyntaxUID = ImplicitVRLittleEndian
-    validate_file_meta(file_meta)
-
-    rt_ss = pydicom.dataset.FileDataset(filepath, {}, preamble=b"\0" * 128,
-                                        file_meta=file_meta)
-    rt_ss.fix_meta_info()
-
-=======
->>>>>>> f99ef738
     for tag in top_level_tags_to_copy:
         if tag in img_ds:
             rt_ss[tag] = deepcopy(img_ds[tag])
 
-<<<<<<< HEAD
-    # Best to modify the Structure Set Label with something more
-    # interesting in the application. and populate the Name and
-    # Description from the application also.
-    print("Study ID is ", rt_ss.StudyID)
-    rt_ss.StructureSetLabel = "OnkoDICOM rtss of " + rt_ss.StudyID
-    rt_ss.StructureSetName = rt_ss.StructureSetLabel
-    rt_ss.StructureSetDescription = rt_ss.StructureSetLabel
-
-    # General Equipment Module
-    rt_ss.Manufacturer = "OnkoDICOM"
-    rt_ss.ManufacturersModelName = "OnkoDICOM"
-    # TODO: Pull this off build information in some way
-    rt_ss.SoftwareVersions = "2021"
-=======
     if rt_ss.StudyInstanceUID == "":
-        raise ValueError("The given dataset is missing a required tag 'StudyInstanceUID'")
->>>>>>> f99ef738
+        raise ValueError(
+            "The given dataset is missing a required tag 'StudyInstanceUID'")
 
     # RT Series Module
     rt_ss.SeriesDate = dicom_date
@@ -814,13 +763,16 @@
     rt_referenced_study = pydicom.dataset.Dataset()
     rt_referenced_study.ReferencedSOPClassUID = "1.2.840.10008.3.1.2.3.1"
     rt_referenced_study.ReferencedSOPInstanceUID = img_ds.StudyInstanceUID
-    rt_referenced_study.RTReferencedSeriesSequence = rt_referenced_series_sequence
+    rt_referenced_study.RTReferencedSeriesSequence = \
+        rt_referenced_series_sequence
     rt_referenced_study_sequence = [rt_referenced_study]
 
     # RT Referenced Frame Of Reference Sequence, Structure Set Module
     referenced_frame_of_reference = pydicom.dataset.Dataset()
-    referenced_frame_of_reference.FrameOfReferenceUID = img_ds.FrameOfReferenceUID
-    referenced_frame_of_reference.RTReferencedStudySequence = rt_referenced_study_sequence
+    referenced_frame_of_reference.FrameOfReferenceUID = \
+        img_ds.FrameOfReferenceUID
+    referenced_frame_of_reference.RTReferencedStudySequence = \
+        rt_referenced_study_sequence
     rt_ss.ReferencedFrameOfReferenceSequence = [referenced_frame_of_reference]
 
     # Sequence modules
