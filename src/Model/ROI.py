import collections
import datetime
import random
from pathlib import Path
from copy import copy as shallowcopy
from copy import deepcopy
from pathlib import Path
import pydicom
from pydicom.uid import generate_uid, ImplicitVRLittleEndian
from pydicom.dataset import FileMetaDataset, validate_file_meta
from pydicom import Dataset, Sequence
from pydicom.dataset import FileMetaDataset, validate_file_meta
from pydicom.tag import Tag
from pydicom.uid import generate_uid, ImplicitVRLittleEndian
from src.Model.CalculateImages import *
from src.Model.PatientDictContainer import PatientDictContainer


def rename_roi(rtss, roi_id, new_name):
    """
    Renames the given Region of Interest. Creates a csv file storing all the
    renamed ROIs for the given RTSTRUCT file.
    :param rtss: The RTSTRUCT file.
    :param roi_id: ID the structure produced by ImageLoading.get_rois(..)
    :param new_name: The structure's new name
    """
    for sequence in rtss.StructureSetROISequence:
        if sequence.ROINumber == roi_id:
            sequence.ROIName = new_name

    return rtss


def delete_list_of_rois(rtss, rois_to_delete):
    """
    Call the delete_roi function for each ROI in the given list.
    :param rtss: Dataset of RTSS.
    :param rois_to_delete: List of ROI names.
    :return: Updated RTSS with deleted ROIs.
    """
    for roi_name in rois_to_delete:
        rtss = delete_roi(rtss, roi_name)

    return rtss


def delete_roi(rtss, roi_name):
    """
    Delete ROI by name
    :param rtss: dataset of RTSS
    :param roi_name: ROIName
    :return: rtss, updated rtss dataset
    """
    # ROINumber
    roi_number = -1
    # Delete related StructureSetROISequence element
    for i, elem in enumerate(rtss.StructureSetROISequence):
        if elem.ROIName == roi_name:
            roi_number = rtss.StructureSetROISequence[i].ROINumber
            del rtss.StructureSetROISequence[i]

    # Delete related ROIContourSequence element
    for i, elem in enumerate(rtss.ROIContourSequence):
        if elem.ReferencedROINumber == roi_number:
            del rtss.ROIContourSequence[i]

    # Delete related RTROIObservationsSequence element
    for i, elem in enumerate(rtss.RTROIObservationsSequence):
        if elem.ReferencedROINumber == roi_number:
            del rtss.RTROIObservationsSequence[i]

    return rtss


def add_to_roi(rtss, roi_name, roi_coordinates, data_set):
    """
        Add new contour image sequence ROI to rtss
        :param rtss: dataset of RTSS
        :param roi_name: ROIName
        :param roi_coordinates: Coordinates of pixels for new ROI
        :param data_set: Data Set of selected DICOM image file
        :return: rtss, with added ROI
    """

    # Creating a new ROIContourSequence, ContourSequence, ContourImageSequence
    contour_sequence = Sequence([Dataset()])
    contour_image_sequence = Sequence([Dataset()])

    number_of_contour_points = len(roi_coordinates) / 3
    referenced_sop_class_uid = data_set.SOPClassUID
    referenced_sop_instance_uid = data_set.SOPInstanceUID

    existing_roi_number = None
    for item in rtss["StructureSetROISequence"]:
        if item.ROIName == roi_name:
            existing_roi_number = item.ROINumber

    position = None

    # Get the index of the ROI
    for index, contour in enumerate(rtss.ROIContourSequence):
        if contour.ReferencedROINumber == existing_roi_number:
            position = index

    new_contour_number = len(
        rtss.ROIContourSequence[position].ContourSequence) + 1

    # ROI Sequence
    for contour in contour_sequence:
        # if data_set.get("ReferencedImageSequence"):
        contour.add_new(Tag("ContourImageSequence"),
                        "SQ", contour_image_sequence)

        # Contour Sequence
        for contour_image in contour_image_sequence:
            contour_image.add_new(Tag("ReferencedSOPClassUID"), "UI",
                                  referenced_sop_class_uid)  # CT Image Storage
            contour_image.add_new(Tag("ReferencedSOPInstanceUID"), "UI",
                                  referenced_sop_instance_uid)

        contour.add_new(Tag("ContourNumber"), "IS", new_contour_number)
        if not _is_closed_contour(roi_coordinates):
            contour.add_new(Tag("ContourGeometricType"), "CS", "OPEN_PLANAR")
            contour.add_new(Tag("NumberOfContourPoints"), "IS",
                            number_of_contour_points)
            contour.add_new(Tag("ContourData"), "DS", roi_coordinates)
        else:
            contour.add_new(Tag("ContourGeometricType"), "CS", "CLOSED_PLANAR")
            contour.add_new(Tag("NumberOfContourPoints"), "IS",
                            number_of_contour_points - 1)
            contour.add_new(Tag("ContourData"), "DS", roi_coordinates[0:-3])

    rtss.ROIContourSequence[position].ContourSequence.extend(contour_sequence)

    return rtss


def create_roi(rtss, roi_name, roi_list,
               rt_roi_interpreted_type="ORGAN"):
    """
        Create new ROI to rtss
        :param rtss: dataset of RTSS
        :param roi_name: ROIName
        :param roi_coordinates: Coordinates of pixels for new ROI
        :param data_set: Data Set of selected DICOM image file
        :return: rtss, with added ROI
        """
    patient_dict_container = PatientDictContainer()
    existing_rois = patient_dict_container.get("rois")
    roi_exists = False

    # This is for adding a new slice to an already existing ROI.
    # For Future Development.
    # Check to see if the ROI already exists
    for key, value in existing_rois.items():
        if value["name"] == roi_name:
            roi_exists = True
    for roi_info in roi_list:
        data_set = roi_info['ds']
        roi_coordinates = roi_info['coords']
        if not roi_exists:
            rtss = add_new_roi(rtss, roi_name, roi_coordinates, data_set, rt_roi_interpreted_type)
            roi_exists = True
        else:
            # Add contour image data to existing ROI
            rtss = add_to_roi(rtss, roi_name, roi_coordinates, data_set)

    return rtss


<<<<<<< HEAD
def add_new_roi(rtss, roi_name, roi_coordinates, data_set, rt_roi_interpreted_type):
    number_of_contour_points = len(roi_coordinates) / 3
    referenced_sop_class_uid = data_set.SOPClassUID
    referenced_sop_instance_uid = data_set.SOPInstanceUID

    referenced_frame_of_reference_uid = \
        rtss["StructureSetROISequence"].value[
            0].ReferencedFrameOfReferenceUID
    roi_number = rtss["StructureSetROISequence"].value[-1].ROINumber + 1

    # Colour TBC
    red = random.randint(0, 255)
    green = random.randint(0, 255)
    blue = random.randint(0, 255)
    rgb = [red, green, blue]

    # Saving a new StructureSetROISequence
    structure_set_sequence = Sequence([Dataset()])

    original_structure_set = rtss.StructureSetROISequence

    for structure_set in structure_set_sequence:
        structure_set.add_new(Tag("ROINumber"), 'IS', roi_number)
        structure_set.add_new(Tag("ReferencedFrameOfReferenceUID"), 'UI',
                              referenced_frame_of_reference_uid)
        structure_set.add_new(Tag("ROIName"), 'LO', roi_name)
        structure_set.add_new(Tag("ROIGenerationAlgorithm"), 'CS', "")

    # Combine old and new structure set
    original_structure_set.extend(structure_set_sequence)
    rtss.add_new(Tag("StructureSetROISequence"), "SQ",
                 original_structure_set)

    # Saving a new ROIContourSequence, ContourSequence,
    # ContourImageSequence
    roi_contour_sequence = Sequence([Dataset()])
    contour_sequence = Sequence([Dataset()])
    contour_image_sequence = Sequence([Dataset()])
=======
    if not roi_exists:
        number_of_contour_points = len(roi_coordinates) / 3
        referenced_sop_class_uid = data_set.SOPClassUID
        referenced_sop_instance_uid = data_set.SOPInstanceUID

        # Check that ROIs exist
        if not len(rtss["StructureSetROISequence"].value):
            referenced_frame_of_reference_uid = data_set.FrameOfReferenceUID
            roi_number = 1
        else:
            first_roi_sequence = rtss["StructureSetROISequence"].value[0]
            referenced_frame_of_reference_uid = \
                first_roi_sequence.ReferencedFrameOfReferenceUID
            roi_number = \
                rtss["StructureSetROISequence"].value[-1].ROINumber + 1

        # Colour TBC
        red = random.randint(0, 255)
        green = random.randint(0, 255)
        blue = random.randint(0, 255)
        rgb = [red, green, blue]

        # Saving a new StructureSetROISequence
        structure_set_sequence = Sequence([Dataset()])

        original_structure_set = rtss.StructureSetROISequence

        for structure_set in structure_set_sequence:
            structure_set.add_new(Tag("ROINumber"), 'IS', roi_number)
            structure_set.add_new(Tag("ReferencedFrameOfReferenceUID"), 'UI',
                                  referenced_frame_of_reference_uid)
            structure_set.add_new(Tag("ROIName"), 'LO', roi_name)
            structure_set.add_new(Tag("ROIGenerationAlgorithm"), 'CS', "")

        # Combine old and new structure set
        original_structure_set.extend(structure_set_sequence)
        rtss.add_new(Tag("StructureSetROISequence"), "SQ",
                     original_structure_set)

        # Saving a new ROIContourSequence, ContourSequence,
        # ContourImageSequence
        roi_contour_sequence = Sequence([Dataset()])
        contour_sequence = Sequence([Dataset()])
        contour_image_sequence = Sequence([Dataset()])

        # Original File
        original_roi_contour = rtss.ROIContourSequence

        # ROI Contour Sequence
        for roi_contour in roi_contour_sequence:
            roi_contour.add_new(Tag("ROIDisplayColor"), "IS", rgb)
            roi_contour.add_new(Tag("ContourSequence"), "SQ", contour_sequence)

            # ROI Sequence
            for contour in contour_sequence:
                # if data_set.get("ReferencedImageSequence"):
                contour.add_new(Tag("ContourImageSequence"), "SQ",
                                contour_image_sequence)

                # Contour Sequence
                for contour_image in contour_image_sequence:
                    contour_image.add_new(
                        Tag("ReferencedSOPClassUID"), "UI",
                        referenced_sop_class_uid)  # CT Image Storage
                    contour_image.add_new(Tag("ReferencedSOPInstanceUID"),
                                          "UI", referenced_sop_instance_uid)

                contour.add_new(Tag("ContourNumber"), "IS", 1)
                if not _is_closed_contour(roi_coordinates):
                    contour.add_new(Tag("ContourGeometricType"), "CS",
                                    "OPEN_PLANAR")
                    contour.add_new(Tag("NumberOfContourPoints"), "IS",
                                    number_of_contour_points)
                    contour.add_new(Tag("ContourData"), "DS", roi_coordinates)
                else:
                    contour.add_new(Tag("ContourGeometricType"), "CS",
                                    "CLOSED_PLANAR")
                    contour.add_new(Tag("NumberOfContourPoints"), "IS",
                                    number_of_contour_points - 1)
                    contour.add_new(Tag("ContourData"), "DS",
                                    roi_coordinates[0:-3])

            roi_contour.add_new(Tag("ReferencedROINumber"), "IS", roi_number)

        # Combine original ROIContourSequence with new
        original_roi_contour.extend(roi_contour_sequence)

        rtss.add_new(Tag("ROIContourSequence"), "SQ", original_roi_contour)

        # Saving a new RTROIObservationsSequence
        rt_roi_observations_sequence = Sequence([Dataset()])

        original_roi_observation_sequence = rtss.RTROIObservationsSequence

        for ROI_observations in rt_roi_observations_sequence:
            # TODO: Check to make sure that there aren't multiple observations
            #  per ROI, e.g. increment from existing Observation Numbers?
            ROI_observations.add_new(Tag("ObservationNumber"), 'IS',
                                     roi_number)
            ROI_observations.add_new(Tag("ReferencedROINumber"), 'IS',
                                     roi_number)
            ROI_observations.add_new(Tag("RTROIInterpretedType"), 'CS',
                                     rt_roi_interpreted_type)
            ROI_observations.add_new(Tag("ROIInterpreter"), 'CS',
                                     "")

        original_roi_observation_sequence.extend(rt_roi_observations_sequence)
        rtss.add_new(Tag("RTROIObservationsSequence"), "SQ",
                     original_roi_observation_sequence)

    else:
        # Add contour image data to existing ROI
        rtss = add_to_roi(rtss, roi_name, roi_coordinates, data_set)
>>>>>>> a4d7baba

    # Original File
    original_roi_contour = rtss.ROIContourSequence

    # ROI Contour Sequence
    for roi_contour in roi_contour_sequence:
        roi_contour.add_new(Tag("ROIDisplayColor"), "IS", rgb)
        roi_contour.add_new(Tag("ContourSequence"), "SQ", contour_sequence)

        # ROI Sequence
        for contour in contour_sequence:
            # if data_set.get("ReferencedImageSequence"):
            contour.add_new(Tag("ContourImageSequence"), "SQ",
                            contour_image_sequence)

            # Contour Sequence
            for contour_image in contour_image_sequence:
                contour_image.add_new(
                    Tag("ReferencedSOPClassUID"), "UI",
                    referenced_sop_class_uid)  # CT Image Storage
                contour_image.add_new(Tag("ReferencedSOPInstanceUID"),
                                      "UI", referenced_sop_instance_uid)

            contour.add_new(Tag("ContourNumber"), "IS", 1)
            if not _is_closed_contour(roi_coordinates):
                contour.add_new(Tag("ContourGeometricType"), "CS",
                                "OPEN_PLANAR")
                contour.add_new(Tag("NumberOfContourPoints"), "IS",
                                number_of_contour_points)
                contour.add_new(Tag("ContourData"), "DS", roi_coordinates)
            else:
                contour.add_new(Tag("ContourGeometricType"), "CS",
                                "CLOSED_PLANAR")
                contour.add_new(Tag("NumberOfContourPoints"), "IS",
                                number_of_contour_points - 1)
                contour.add_new(Tag("ContourData"), "DS",
                                roi_coordinates[0:-3])

        roi_contour.add_new(Tag("ReferencedROINumber"), "IS", roi_number)

    # Combine original ROIContourSequence with new
    original_roi_contour.extend(roi_contour_sequence)

    rtss.add_new(Tag("ROIContourSequence"), "SQ", original_roi_contour)

    # Saving a new RTROIObservationsSequence
    rt_roi_observations_sequence = Sequence([Dataset()])

    original_roi_observation_sequence = rtss.RTROIObservationsSequence

    for ROI_observations in rt_roi_observations_sequence:
        # TODO: Check to make sure that there aren't multiple observations
        #  per ROI, e.g. increment from existing Observation Numbers?
        ROI_observations.add_new(Tag("ObservationNumber"), 'IS',
                                 roi_number)
        ROI_observations.add_new(Tag("ReferencedROINumber"), 'IS',
                                 roi_number)
        ROI_observations.add_new(Tag("RTROIInterpretedType"), 'CS',
                                 rt_roi_interpreted_type)

    original_roi_observation_sequence.extend(rt_roi_observations_sequence)
    rtss.add_new(Tag("RTROIObservationsSequence"), "SQ",
                 original_roi_observation_sequence)
    return rtss


def _within_tolerance(a: float, b: float, tol=0.01):
    return abs(a - b) < tol


def _is_closed_contour(roi_coordinates):
    if len(roi_coordinates) % 3 != 0:
        return False

    first_contour_point = roi_coordinates[:3]
    last_contour_point = roi_coordinates[-3:]
    closed = map(_within_tolerance, first_contour_point, last_contour_point)
    if False in closed:
        return False
    return True


def get_raw_contour_data(rtss):
    """
    Get raw contour data of ROI in RT Structure Set
    :param rtss: RTSS dataset
    :return: dict_roi, a dictionary of ROI contours; dict_num_points, number of
    points of contours.
    """
    # Retrieve a dictionary of roi_name & ROINumber pairs
    dict_id = {}
    for i, elem in enumerate(rtss.StructureSetROISequence):
        roi_number = elem.ROINumber
        roi_name = elem.ROIName
        dict_id[roi_number] = roi_name

    dict_roi = {}
    dict_num_points = {}
    for roi in rtss.ROIContourSequence:
        referenced_roi_number = roi.ReferencedROINumber
        roi_name = dict_id[referenced_roi_number]
        dict_contour = collections.defaultdict(list)
        roi_points_count = 0
        for roi_slice in roi.ContourSequence:
            for contour_img in roi_slice.ContourImageSequence:
                referenced_sop_instance_uid = \
                    contour_img.ReferencedSOPInstanceUID
            contour_geometric_type = roi_slice.ContourGeometricType
            number_of_contour_points = roi_slice.NumberOfContourPoints
            roi_points_count += int(number_of_contour_points)
            contour_data = roi_slice.ContourData
            dict_contour[referenced_sop_instance_uid].append(contour_data)
        dict_roi[roi_name] = dict_contour
        dict_num_points[roi_name] = roi_points_count
    return dict_roi, dict_num_points


def calculate_matrix(img_ds):
    """
    Calculate the transformation matrix of a DICOM(image) dataset.
    :param img_ds: DICOM(image) dataset
    :return: pair of numpy arrays that represents the transformation matrix
    """
    # Physical distance (in mm) between the center of each image pixel,
    # specified by a numeric pair
    # - adjacent row spacing (delimiter) adjacent column spacing.
    dist_row = img_ds.PixelSpacing[0]
    dist_col = img_ds.PixelSpacing[1]
    # The direction cosines of the first row and the first column with
    # respect to the patient.
    # 6 values inside: [Xx, Xy, Xz, Yx, Yy, Yz]
    orientation = img_ds.ImageOrientationPatient
    # The x, y, and z coordinates of the upper left hand corner
    # (center of the first voxel transmitted) of the image, in mm.
    # 3 values: [Sx, Sy, Sz]
    position = img_ds.ImagePositionPatient

    # Equation C.7.6.2.1-1.
    # https://dicom.innolitics.com/ciods/rt-structure-set/roi-contour/30060039/30060040/30060050
    matrix_m = np.ndarray(
        shape=(4, 4),
        buffer=np.array(
            [
                [orientation[0] * dist_row, orientation[3] * dist_col, 0,
                 position[0]],
                [orientation[1] * dist_row, orientation[4] * dist_col, 0,
                 position[1]],
                [orientation[2] * dist_row, orientation[5] * dist_col, 0,
                 position[2]],
                [0, 0, 0, 1],
            ],
            dtype=float,
        ),
    )

    x = []
    y = []
    for i in range(0, img_ds.Columns):
        i_mat = np.matmul(
            matrix_m,
            np.ndarray(
                shape=(4, 1),
                buffer=np.array([[i], [0], [0], [1]], dtype=float)
            ),
        )
        x.append(float(i_mat[0]))

    for j in range(0, img_ds.Rows):
        j_mat = np.matmul(
            matrix_m,
            np.ndarray(
                shape=(4, 1),
                buffer=np.array([[0], [j], [0], [1]], dtype=float)
            ),
        )
        y.append(float(j_mat[1]))

    return np.array(x), np.array(y)


def get_pixluts(dict_ds):
    """
    Calculate transformation matrices for all the slices.
    :param dict_ds: a dictionary of all the datasets
    :return: a dictionary of transformation matrices
    """
    dict_pixluts = {}
    non_img_type = ["rtdose", "rtplan", "rtss"]
    for ds in dict_ds:
        if ds not in non_img_type:
            img_ds = dict_ds[ds]
            pixlut = calculate_matrix(img_ds)
            dict_pixluts[img_ds.SOPInstanceUID] = pixlut
    return dict_pixluts


def calculate_pixels(pixlut, contour, prone=False, feetfirst=False):
    """
    Calculate (Convert) contour points.
    :param pixlut: transformation matrixx
    :param contour: raw contour data (3D)
    :param prone: label of prone
    :param feetfirst: label of feetfirst or head first
    :return: contour pixels
    """
    pixels = []

    np_x = np.array(pixlut[0])
    np_y = np.array(pixlut[1])
    if not feetfirst and not prone:
        for i in range(0, len(contour), 3):
            con_x = contour[i]
            con_y = contour[i + 1]
            x = np.argmax(np_x > con_x)
            y = np.argmax(np_y > con_y)
            pixels.append([x, y])
    if feetfirst and not prone:
        for i in range(0, len(contour), 3):
            con_x = contour[i]
            con_y = contour[i + 1]
            x = np.argmin(np_x < con_x)
            y = np.argmax(np_y > con_y)
            pixels.append([x, y])
    if prone:
        for i in range(0, len(contour), 3):
            con_x = contour[i]
            con_y = contour[i + 1]
            x = np.argmin(np_x < con_x)
            y = np.argmin(np_y < con_y)
            pixels.append([x, y])

    return pixels


def calculate_pixels_sagittal(pixlut, contour, prone=False, feetfirst=False):
    """
    Calculate (Convert) contour points.
    :param pixlut: transformation matrixx
    :param contour: raw contour data (3D)
    :param prone: label of prone
    :param feetfirst: label of feetfirst or head first
    :return: contour pixels
    Parameters
    ----------
    contour : object
    """
    pixels = []
    np_x = np.array(pixlut[0])
    np_y = np.array(pixlut[1])
    if not feetfirst and not prone:
        for i in range(0, len(contour), 3):
            con_x = contour[i]
            con_y = contour[i + 1]
            x = np.argmax(np_x > con_x)
            y = np.argmax(np_y > con_y)
            pixels.append([x, y])
    if feetfirst and not prone:
        for i in range(0, len(contour), 3):
            con_x = contour[i]
            con_y = contour[i + 1]
            x = np.argmin(np_x < con_x)
            y = np.argmax(np_y > con_y)
            pixels.append([x, y])
    if prone:
        for i in range(0, len(contour), 3):
            con_x = contour[i]
            con_y = contour[i + 1]
            x = np.argmin(np_x < con_x)
            y = np.argmin(np_y < con_y)
            pixels.append([x, y])
    return pixels


def pixel_to_rcs(pixlut, x, y):
    """
    :param pixlut: Transformation matrix
    :param x: Pixel X value (greater than 0, less than the slice's Columns
    data element)
    :param y: Pixel Y value (greater than 0, less than the slice's Rows data
    element)
    :return: The pixel coordinate converted to an RCS point as set by the
    image slice.
    """

    np_x = np.array(pixlut[0])
    np_y = np.array(pixlut[1])

    x_on_pixlut = np_x[x - 1]
    y_on_pixlut = np_y[y - 1]

    return x_on_pixlut, y_on_pixlut


def get_contour_pixel(
        dict_raw_contour_data,
        roi_selected,
        dict_pixluts,
        curr_slice,
        prone=False,
        feetfirst=False,
):
    """
    Get pixels of contours of all rois selected within current slice.
    {slice: list of pixels of all contours in this slice}
    :param dict_raw_contour_data: a dictionary of all raw contour data
    :param roi_selected: a list of currently selected ROIs
    :param dict_pixluts: a dictionary of transformation matrices
    :param curr_slice: Current slice identifier
    :param prone: label of prone
    :param feetfirst: label of feetfirst or head first
    :return: a dictionary of contour pixels
    """
    dict_pixels = {}
    pixlut = dict_pixluts[curr_slice]
    for roi in roi_selected:
        # Using this type of dict to handle multiple contours within one slice
        dict_pixels_of_roi = collections.defaultdict(list)
        raw_contours = dict_raw_contour_data[roi]
        number_of_contours = len(raw_contours[curr_slice])
        for i in range(number_of_contours):
            contour_pixels = calculate_pixels(
                pixlut, raw_contours[curr_slice][i], prone, feetfirst
            )
            dict_pixels_of_roi[curr_slice].append(contour_pixels)
        dict_pixels[roi] = dict_pixels_of_roi

    return dict_pixels


def get_roi_contour_pixel(dict_raw_contour_data, roi_list, dict_pixluts):
    """
    Get pixels of contours of all rois at one time. (Alternative method for
    calculating ROIs.
    :param dict_raw_contour_data: a dictionary of all raw contour data
    :param roi_list: a list of all existing ROIs
    :param dict_pixluts: a dictionary of transformation matrices
    :return: a dictionary of contour pixels of all ROIs
    """
    dict_pixels = {}
    for roi in roi_list:
        dict_pixels_of_roi = collections.defaultdict(list)
        raw_contour = dict_raw_contour_data[roi]
        for roi_slice in raw_contour:
            pixlut = dict_pixluts[roi_slice]
            number_of_contours = len(raw_contour[roi_slice])
            for i in range(number_of_contours):
                contour_pixels = calculate_pixels(pixlut,
                                                  raw_contour[roi_slice][i])
                dict_pixels_of_roi[roi_slice].append(contour_pixels)
        dict_pixels[roi] = dict_pixels_of_roi
    return dict_pixels


def transform_rois_contours(axial_rois_contours):
    """
       Transform the axial ROI contours into coronal and sagittal contours
       :param axial_rois_contours: the dictionary of axial ROI contours
       :return: Tuple of coronal and sagittal ROI contours
    """
    coronal_rois_contours = {}
    sagittal_rois_contours = {}
    slice_ids = dict((v, k) for k, v in PatientDictContainer().get("dict_uid").items())
    for name in axial_rois_contours.keys():
        coronal_rois_contours[name] = {}
        sagittal_rois_contours[name] = {}
        for slice_id in slice_ids:
            contours = axial_rois_contours[name][slice_id]
            for contour in contours:
                for i in range(len(contour)):
                    if contour[i][1] in coronal_rois_contours[name]:
                        coronal_rois_contours[name][contour[i][1]][0].append([contour[i][0], slice_ids[slice_id]])
                    else:
                        coronal_rois_contours[name][contour[i][1]] = [[]]
                        coronal_rois_contours[name][contour[i][1]][0].append([contour[i][0], slice_ids[slice_id]])

                    if contour[i][0] in sagittal_rois_contours[name]:
                        sagittal_rois_contours[name][contour[i][0]][0].append([contour[i][1], slice_ids[slice_id]])
                    else:
                        sagittal_rois_contours[name][contour[i][0]] = [[]]
                        sagittal_rois_contours[name][contour[i][0]][0].append([contour[i][1], slice_ids[slice_id]])
    return coronal_rois_contours, sagittal_rois_contours


def calc_roi_polygon(curr_roi, curr_slice, dict_rois_contours, pixmap_aspect=1):
    """
    Calculate a list of polygons to display for a given ROI and a given slice.
    :param curr_roi: the ROI structure
    :param curr_slice: the current slice
    :param dict_rois_contours: the dictionary of ROI contours
    :param pixmap_aspect: the scaling ratio
    :return: List of polygons of type QPolygonF.
    """
    # TODO Implement support for showing "holes" in contours.
    # Possible process for this is:
    # 1. Calculate the areas of each contour on the slice
    # https://stackoverflow.com/questions/24467972/calculate-area-of-polygon-given-x-y-coordinates
    # 2. Compare each contour to the largest contour by area to determine if it is contained entirely within the
    # largest contour.
    # https://stackoverflow.com/questions/4833802/check-if-polygon-is-inside-a-polygon
    # 3. If the polygon is contained, use QPolygonF.subtracted(QPolygonF) to subtract the smaller "hole" polygon
    # from the largest polygon, and then remove the polygon from the list of polygons to be displayed.
    # This process should provide fast and reliable results, however it should be noted that this method may fall
    # apart in a situation where there are multiple "large" polygons, each with their own hole in it. An appropriate
    # solution to that may be to compare every contour against one another and determine which ones have holes
    # encompassed entirely by them, and then subtract each hole from the larger polygon and delete the smaller
    # holes. This second solution would definitely lead to more accurate representation of contours, but could
    # possibly be too slow to be viable.

    if curr_slice not in dict_rois_contours[curr_roi]:
        return []

    list_polygons = []
    pixel_list = dict_rois_contours[curr_roi][curr_slice]
    for i in range(len(pixel_list)):
        list_qpoints = []
        contour = pixel_list[i]
        for point in contour:
            curr_qpoint = QtCore.QPoint(point[0], point[1] * pixmap_aspect)
            list_qpoints.append(curr_qpoint)
        curr_polygon = QtGui.QPolygonF(list_qpoints)
        list_polygons.append(curr_polygon)
    return list_polygons


def ordered_list_rois(rois):
    res = []
    for roi_id, value in rois.items():
        res.append(roi_id)
    return sorted(res)


def create_initial_rtss_from_ct(img_ds: pydicom.dataset.Dataset, filepath: Path,
                                uid_list: list) -> pydicom.dataset.FileDataset:
    """Pre-populate an RT Structure Set based on a single CT (or MR) and a
    list of image UIDs The caller should update the Structure Set Label,
    Name, and Description, which are set to "OnkoDICOM" plus the StudyID
    from the CT, and must add Structure Set ROI Sequence, ROI Contour
    Sequence, and RT ROI Observations Sequence
    Parameters
    ----------
    img_ds : pydicom.dataset.Dataset
        A CT or MR image that the RT Structure Set will be "drawn" on
    uid_list : list
        list of UIDs (as strings) of the entire image volume that the
        RT SS references
    filepath: str
        A path where the RTStruct will be saved
    Returns
    -------
    pydicom.dataset.FileDataset
        the half-baked RT SS, ready for Structure Set ROI Sequence,
        ROI Contour Sequence, and RT ROI Observations Sequence
    Raises
    ------
    ValueError
        [description]
    """
    if img_ds is None:
        raise ValueError("No CT data to initialize RT SS")

    now = datetime.datetime.now()
    dicom_date = now.strftime("%Y%m%d")
    dicom_time = now.strftime("%H%M")

    # File Meta module
    file_meta = FileMetaDataset()
    file_meta.FileMetaInformationGroupLength = 238
    file_meta.FileMetaInformationVersion = b'\x00\x01'
    file_meta.MediaStorageSOPClassUID = '1.2.840.10008.5.1.4.1.1.481.3'
    file_meta.MediaStorageSOPInstanceUID = generate_uid()
    file_meta.TransferSyntaxUID = ImplicitVRLittleEndian
    validate_file_meta(file_meta)

    rt_ss = pydicom.dataset.FileDataset(filepath, {}, preamble=b"\0" * 128,
                                        file_meta=file_meta)
    rt_ss.fix_meta_info()

    top_level_tags_to_copy: list = [Tag("PatientName"),
                                    Tag("PatientID"),
                                    Tag("PatientBirthDate"),
                                    Tag("PatientSex"),
                                    Tag("StudyDate"),
                                    Tag("StudyTime"),
                                    Tag("AccessionNumber"),
                                    Tag("ReferringPhysicianName"),
                                    Tag("StudyDescription"),
                                    Tag("StudyInstanceUID"),
                                    Tag("StudyID"),
                                    Tag("RequestingService"),
                                    Tag("PatientAge"),
                                    Tag("PatientSize"),
                                    Tag("PatientWeight"),
                                    Tag("MedicalAlerts"),
                                    Tag("Allergies"),
                                    Tag("PregnancyStatus"),
                                    Tag("FrameOfReferenceUID"),
                                    Tag("PositionReferenceIndicator"),
                                    Tag("InstitutionName"),
                                    Tag("InstitutionAddress"),
                                    Tag("OperatorsName")
                                    ]

    for tag in top_level_tags_to_copy:
        if tag in img_ds:
            rt_ss[tag] = deepcopy(img_ds[tag])

    if rt_ss.StudyInstanceUID == "":
        raise ValueError(
            "The given dataset is missing a required tag 'StudyInstanceUID'")

    # RT Series Module
    rt_ss.SeriesDate = dicom_date
    rt_ss.SeriesTime = dicom_time
    rt_ss.Modality = "RTSTRUCT"
    rt_ss.OperatorsName = ""
    rt_ss.SeriesInstanceUID = pydicom.uid.generate_uid()
    rt_ss.SeriesNumber = "1"

    # General Equipment Module
    rt_ss.Manufacturer = "OnkoDICOM"
    rt_ss.ManufacturerModelName = "OnkoDICOM"
    # TODO: Pull this off build information in some way
    rt_ss.SoftwareVersions = "2021"

    # Frame of Reference module
    rt_ss.FrameOfReferenceUID = img_ds.FrameOfReferenceUID
    rt_ss.PositionReferenceIndicator = ""

    # Structure Set module
    # Best to modify the Structure Set Label with something more interesting
    # in the application. and populate the Name and Description from the
    # application also.
    rt_ss.StructureSetLabel = "OnkoDICOM rtss"
    rt_ss.StructureSetName = rt_ss.StructureSetLabel
    rt_ss.StructureSetDescription = "OnkoDICOM rtss of " + rt_ss.StudyID
    rt_ss.StructureSetDate = dicom_date
    rt_ss.StructureSetTime = dicom_time

    # Contour Image Sequence
    contour_image_sequence = []
    for uid in uid_list:
        contour_image_sequence_item = pydicom.dataset.Dataset()
        contour_image_sequence_item.ReferencedSOPClassUID = img_ds.SOPClassUID
        contour_image_sequence_item.ReferencedSOPInstanceUID = uid
        contour_image_sequence.append(contour_image_sequence_item)

    # RT Referenced Series Sequence
    rt_referenced_series = pydicom.dataset.Dataset()
    rt_referenced_series.SeriesInstanceUID = img_ds.SeriesInstanceUID
    rt_referenced_series.ContourImageSequence = contour_image_sequence
    rt_referenced_series_sequence = [rt_referenced_series]

    # RT Referenced Study Sequence
    rt_referenced_study = pydicom.dataset.Dataset()
    rt_referenced_study.ReferencedSOPClassUID = "1.2.840.10008.3.1.2.3.1"
    rt_referenced_study.ReferencedSOPInstanceUID = img_ds.StudyInstanceUID
    rt_referenced_study.RTReferencedSeriesSequence = \
        rt_referenced_series_sequence
    rt_referenced_study_sequence = [rt_referenced_study]

    # RT Referenced Frame Of Reference Sequence, Structure Set Module
    referenced_frame_of_reference = pydicom.dataset.Dataset()
    referenced_frame_of_reference.FrameOfReferenceUID = \
        img_ds.FrameOfReferenceUID
    referenced_frame_of_reference.RTReferencedStudySequence = \
        rt_referenced_study_sequence
    rt_ss.ReferencedFrameOfReferenceSequence = [referenced_frame_of_reference]

    # Sequence modules
    rt_ss.StructureSetROISequence = []
    rt_ss.ROIContourSequence = []
    rt_ss.RTROIObservationsSequence = []

    # SOP Common module
    rt_ss.SOPClassUID = rt_ss.file_meta.MediaStorageSOPClassUID
    rt_ss.SOPInstanceUID = rt_ss.file_meta.MediaStorageSOPInstanceUID

    # Add required elements
    rt_ss.InstanceCreationDate = dicom_date
    rt_ss.InstanceCreationTime = dicom_time

    rt_ss.is_little_endian = True
    rt_ss.is_implicit_VR = True
    return rt_ss<|MERGE_RESOLUTION|>--- conflicted
+++ resolved
@@ -168,16 +168,21 @@
     return rtss
 
 
-<<<<<<< HEAD
 def add_new_roi(rtss, roi_name, roi_coordinates, data_set, rt_roi_interpreted_type):
     number_of_contour_points = len(roi_coordinates) / 3
     referenced_sop_class_uid = data_set.SOPClassUID
     referenced_sop_instance_uid = data_set.SOPInstanceUID
 
-    referenced_frame_of_reference_uid = \
-        rtss["StructureSetROISequence"].value[
-            0].ReferencedFrameOfReferenceUID
-    roi_number = rtss["StructureSetROISequence"].value[-1].ROINumber + 1
+    # Check that ROIs exist
+    if not len(rtss["StructureSetROISequence"].value):
+        referenced_frame_of_reference_uid = data_set.FrameOfReferenceUID
+        roi_number = 1
+    else:
+        first_roi_sequence = rtss["StructureSetROISequence"].value[0]
+        referenced_frame_of_reference_uid = \
+            first_roi_sequence.ReferencedFrameOfReferenceUID
+        roi_number = \
+            rtss["StructureSetROISequence"].value[-1].ROINumber + 1
 
     # Colour TBC
     red = random.randint(0, 255)
@@ -207,121 +212,6 @@
     roi_contour_sequence = Sequence([Dataset()])
     contour_sequence = Sequence([Dataset()])
     contour_image_sequence = Sequence([Dataset()])
-=======
-    if not roi_exists:
-        number_of_contour_points = len(roi_coordinates) / 3
-        referenced_sop_class_uid = data_set.SOPClassUID
-        referenced_sop_instance_uid = data_set.SOPInstanceUID
-
-        # Check that ROIs exist
-        if not len(rtss["StructureSetROISequence"].value):
-            referenced_frame_of_reference_uid = data_set.FrameOfReferenceUID
-            roi_number = 1
-        else:
-            first_roi_sequence = rtss["StructureSetROISequence"].value[0]
-            referenced_frame_of_reference_uid = \
-                first_roi_sequence.ReferencedFrameOfReferenceUID
-            roi_number = \
-                rtss["StructureSetROISequence"].value[-1].ROINumber + 1
-
-        # Colour TBC
-        red = random.randint(0, 255)
-        green = random.randint(0, 255)
-        blue = random.randint(0, 255)
-        rgb = [red, green, blue]
-
-        # Saving a new StructureSetROISequence
-        structure_set_sequence = Sequence([Dataset()])
-
-        original_structure_set = rtss.StructureSetROISequence
-
-        for structure_set in structure_set_sequence:
-            structure_set.add_new(Tag("ROINumber"), 'IS', roi_number)
-            structure_set.add_new(Tag("ReferencedFrameOfReferenceUID"), 'UI',
-                                  referenced_frame_of_reference_uid)
-            structure_set.add_new(Tag("ROIName"), 'LO', roi_name)
-            structure_set.add_new(Tag("ROIGenerationAlgorithm"), 'CS', "")
-
-        # Combine old and new structure set
-        original_structure_set.extend(structure_set_sequence)
-        rtss.add_new(Tag("StructureSetROISequence"), "SQ",
-                     original_structure_set)
-
-        # Saving a new ROIContourSequence, ContourSequence,
-        # ContourImageSequence
-        roi_contour_sequence = Sequence([Dataset()])
-        contour_sequence = Sequence([Dataset()])
-        contour_image_sequence = Sequence([Dataset()])
-
-        # Original File
-        original_roi_contour = rtss.ROIContourSequence
-
-        # ROI Contour Sequence
-        for roi_contour in roi_contour_sequence:
-            roi_contour.add_new(Tag("ROIDisplayColor"), "IS", rgb)
-            roi_contour.add_new(Tag("ContourSequence"), "SQ", contour_sequence)
-
-            # ROI Sequence
-            for contour in contour_sequence:
-                # if data_set.get("ReferencedImageSequence"):
-                contour.add_new(Tag("ContourImageSequence"), "SQ",
-                                contour_image_sequence)
-
-                # Contour Sequence
-                for contour_image in contour_image_sequence:
-                    contour_image.add_new(
-                        Tag("ReferencedSOPClassUID"), "UI",
-                        referenced_sop_class_uid)  # CT Image Storage
-                    contour_image.add_new(Tag("ReferencedSOPInstanceUID"),
-                                          "UI", referenced_sop_instance_uid)
-
-                contour.add_new(Tag("ContourNumber"), "IS", 1)
-                if not _is_closed_contour(roi_coordinates):
-                    contour.add_new(Tag("ContourGeometricType"), "CS",
-                                    "OPEN_PLANAR")
-                    contour.add_new(Tag("NumberOfContourPoints"), "IS",
-                                    number_of_contour_points)
-                    contour.add_new(Tag("ContourData"), "DS", roi_coordinates)
-                else:
-                    contour.add_new(Tag("ContourGeometricType"), "CS",
-                                    "CLOSED_PLANAR")
-                    contour.add_new(Tag("NumberOfContourPoints"), "IS",
-                                    number_of_contour_points - 1)
-                    contour.add_new(Tag("ContourData"), "DS",
-                                    roi_coordinates[0:-3])
-
-            roi_contour.add_new(Tag("ReferencedROINumber"), "IS", roi_number)
-
-        # Combine original ROIContourSequence with new
-        original_roi_contour.extend(roi_contour_sequence)
-
-        rtss.add_new(Tag("ROIContourSequence"), "SQ", original_roi_contour)
-
-        # Saving a new RTROIObservationsSequence
-        rt_roi_observations_sequence = Sequence([Dataset()])
-
-        original_roi_observation_sequence = rtss.RTROIObservationsSequence
-
-        for ROI_observations in rt_roi_observations_sequence:
-            # TODO: Check to make sure that there aren't multiple observations
-            #  per ROI, e.g. increment from existing Observation Numbers?
-            ROI_observations.add_new(Tag("ObservationNumber"), 'IS',
-                                     roi_number)
-            ROI_observations.add_new(Tag("ReferencedROINumber"), 'IS',
-                                     roi_number)
-            ROI_observations.add_new(Tag("RTROIInterpretedType"), 'CS',
-                                     rt_roi_interpreted_type)
-            ROI_observations.add_new(Tag("ROIInterpreter"), 'CS',
-                                     "")
-
-        original_roi_observation_sequence.extend(rt_roi_observations_sequence)
-        rtss.add_new(Tag("RTROIObservationsSequence"), "SQ",
-                     original_roi_observation_sequence)
-
-    else:
-        # Add contour image data to existing ROI
-        rtss = add_to_roi(rtss, roi_name, roi_coordinates, data_set)
->>>>>>> a4d7baba
 
     # Original File
     original_roi_contour = rtss.ROIContourSequence
@@ -381,6 +271,8 @@
                                  roi_number)
         ROI_observations.add_new(Tag("RTROIInterpretedType"), 'CS',
                                  rt_roi_interpreted_type)
+        ROI_observations.add_new(Tag("ROIInterpreter"), 'CS',
+                                 "")
 
     original_roi_observation_sequence.extend(rt_roi_observations_sequence)
     rtss.add_new(Tag("RTROIObservationsSequence"), "SQ",
