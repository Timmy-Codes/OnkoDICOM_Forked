import os

import pydicom

from src.Model.CalculateImages import convert_raw_data, get_pixmaps
from src.Model.GetPatientInfo import get_basic_info, DicomTree, \
    dict_instance_uid
from src.Model.Isodose import get_dose_pixluts, calculate_rx_dose_in_cgray
from src.Model.PatientDictContainer import PatientDictContainer
from src.Model.ROI import ordered_list_rois
from src.Controller.PathHandler import resource_path


def create_initial_model():
    """
    This function initializes all the attributes in the PatientDictContainer
    model required for the operation of the main window. This should be
    called before the main window's components are constructed, but after
    the initial values of the PatientDictContainer instance are set (i.e.
    dataset and filepaths).
    """
    ##############################
    #  LOAD PATIENT INFORMATION  #
    ##############################
    patient_dict_container = PatientDictContainer()

    dataset = patient_dict_container.dataset
    filepaths = patient_dict_container.filepaths
    patient_dict_container.set("rtss_modified", False)

    if 'WindowWidth' in dataset[0]:
        if isinstance(dataset[0].WindowWidth, pydicom.valuerep.DSfloat):
            window = int(dataset[0].WindowWidth)
        elif isinstance(dataset[0].WindowWidth, pydicom.multival.MultiValue):
            window = int(dataset[0].WindowWidth[1])
    else:
        window = int(400)

    if 'WindowCenter' in dataset[0]:
        if isinstance(dataset[0].WindowCenter, pydicom.valuerep.DSfloat):
            level = int(dataset[0].WindowCenter)
        elif isinstance(dataset[0].WindowCenter, pydicom.multival.MultiValue):
            level = int(dataset[0].WindowCenter[1])
    else:
        level = int(800)

    patient_dict_container.set("window", window)
    patient_dict_container.set("level", level)

    # Check to see if the imageWindowing.csv file exists
    if os.path.exists(resource_path('data/csv/imageWindowing.csv')):
        # If it exists, read data from file into the self.dict_windowing
        # variable
        dict_windowing = {}
        with open(resource_path('data/csv/imageWindowing.csv'), "r") \
                as fileInput:
            next(fileInput)
            dict_windowing["Normal"] = [window, level]
            for row in fileInput:
                # Format: Organ - Scan - Window - Level
                items = [item for item in row.split(',')]
                dict_windowing[items[0]] = [int(items[2]), int(items[3])]
    else:
        # If csv does not exist, initialize dictionary with default values
        dict_windowing = {"Normal": [window, level], "Lung": [1600, -300],
                          "Bone": [1400, 700], "Brain": [160, 950],
                          "Soft Tissue": [400, 800],
                          "Head and Neck": [275, 900]}

    patient_dict_container.set("dict_windowing", dict_windowing)

    pixel_values = convert_raw_data(dataset)
    # Calculate the ratio between x axis and y axis of 3 views
<<<<<<< HEAD
    aspect = {}
    pixel_spacing = dataset[0].PixelSpacing
    slice_thickness = dataset[0].SliceThickness
    aspect["axial"] = pixel_spacing[1] / pixel_spacing[0]
    aspect["sagittal"] = pixel_spacing[1] / slice_thickness
    aspect["coronal"] = slice_thickness / pixel_spacing[0]
    pixmaps_axial, pixmaps_coronal, pixmaps_sagittal = get_pixmaps(pixel_values, window, level, aspect)
=======
    pixmap_aspect = {}
    pixel_spacing = dataset[0].PixelSpacing
    slice_thickness = dataset[0].SliceThickness
    pixmap_aspect["axial"] = pixel_spacing[1] / pixel_spacing[0]
    pixmap_aspect["sagittal"] = pixel_spacing[1] / slice_thickness
    pixmap_aspect["coronal"] = slice_thickness / pixel_spacing[0]
    pixmaps_axial, pixmaps_coronal, pixmaps_sagittal = get_pixmaps(pixel_values, window, level, pixmap_aspect)
>>>>>>> df210f72

    patient_dict_container.set("pixmaps_axial", pixmaps_axial)
    patient_dict_container.set("pixmaps_coronal", pixmaps_coronal)
    patient_dict_container.set("pixmaps_sagittal", pixmaps_sagittal)
    patient_dict_container.set("pixel_values", pixel_values)
<<<<<<< HEAD
    patient_dict_container.set("aspect", aspect)
=======
    patient_dict_container.set("pixmap_aspect", pixmap_aspect)
>>>>>>> df210f72

    basic_info = get_basic_info(dataset[0])
    patient_dict_container.set("basic_info", basic_info)

    patient_dict_container.set("dict_uid", dict_instance_uid(dataset))

    # Set RTSS attributes
    if patient_dict_container.has_modality("rtss"):
        patient_dict_container.set("file_rtss", filepaths['rtss'])
        patient_dict_container.set("dataset_rtss", dataset['rtss'])

        dicom_tree_rtss = DicomTree(filepaths['rtss'])
        patient_dict_container.set("dict_dicom_tree_rtss",
                                   dicom_tree_rtss.dict)

        patient_dict_container.set(
            "list_roi_numbers",
            ordered_list_rois(patient_dict_container.get("rois")))
        patient_dict_container.set("selected_rois", [])

        patient_dict_container.set("dict_polygons", {})

    # Set RTDOSE attributes
    if patient_dict_container.has_modality("rtdose"):
        dicom_tree_rtdose = DicomTree(filepaths['rtdose'])
        patient_dict_container.set("dict_dicom_tree_rtdose",
                                   dicom_tree_rtdose.dict)

        patient_dict_container.set("dose_pixluts", get_dose_pixluts(dataset))

        patient_dict_container.set("selected_doses", [])

        # overwritten if RTPLAN is present.
        patient_dict_container.set("rx_dose_in_cgray", 1)

    # Set RTPLAN attributes
    if patient_dict_container.has_modality("rtplan"):
        # the TargetPrescriptionDose is type 3 (optional), so it may not be
        # there However, it is preferable to the sum of the beam doses
        # DoseReferenceStructureType is type 1 (value is mandatory), but it
        # can have a value of ORGAN_AT_RISK rather than TARGET in which case
        # there will *not* be a TargetPrescriptionDose and even if it is
        # TARGET, that's no guarantee that TargetPrescriptionDose will be
        # encoded and have a value
        rx_dose_in_cgray = calculate_rx_dose_in_cgray(dataset["rtplan"])
        patient_dict_container.set("rx_dose_in_cgray", rx_dose_in_cgray)

        dicom_tree_rtplan = DicomTree(filepaths['rtplan'])
        patient_dict_container.set("dict_dicom_tree_rtplan",
                                   dicom_tree_rtplan.dict)<|MERGE_RESOLUTION|>--- conflicted
+++ resolved
@@ -71,15 +71,6 @@
 
     pixel_values = convert_raw_data(dataset)
     # Calculate the ratio between x axis and y axis of 3 views
-<<<<<<< HEAD
-    aspect = {}
-    pixel_spacing = dataset[0].PixelSpacing
-    slice_thickness = dataset[0].SliceThickness
-    aspect["axial"] = pixel_spacing[1] / pixel_spacing[0]
-    aspect["sagittal"] = pixel_spacing[1] / slice_thickness
-    aspect["coronal"] = slice_thickness / pixel_spacing[0]
-    pixmaps_axial, pixmaps_coronal, pixmaps_sagittal = get_pixmaps(pixel_values, window, level, aspect)
-=======
     pixmap_aspect = {}
     pixel_spacing = dataset[0].PixelSpacing
     slice_thickness = dataset[0].SliceThickness
@@ -87,17 +78,12 @@
     pixmap_aspect["sagittal"] = pixel_spacing[1] / slice_thickness
     pixmap_aspect["coronal"] = slice_thickness / pixel_spacing[0]
     pixmaps_axial, pixmaps_coronal, pixmaps_sagittal = get_pixmaps(pixel_values, window, level, pixmap_aspect)
->>>>>>> df210f72
 
     patient_dict_container.set("pixmaps_axial", pixmaps_axial)
     patient_dict_container.set("pixmaps_coronal", pixmaps_coronal)
     patient_dict_container.set("pixmaps_sagittal", pixmaps_sagittal)
     patient_dict_container.set("pixel_values", pixel_values)
-<<<<<<< HEAD
-    patient_dict_container.set("aspect", aspect)
-=======
     patient_dict_container.set("pixmap_aspect", pixmap_aspect)
->>>>>>> df210f72
 
     basic_info = get_basic_info(dataset[0])
     patient_dict_container.set("basic_info", basic_info)
