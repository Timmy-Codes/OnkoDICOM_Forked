import matplotlib.pylab as plt
from copy import deepcopy
from PyQt5.QtGui import QTransform
from src.Controller.pluginMController import PManager
from src.Model.CalculateDVHs import *
from src.Model.CalculateImages import *
from src.Model.GetPatientInfo import *
from src.Model.ROI import *
from src.Controller.mainPageController import MainPage
from matplotlib.backends.backend_qt5agg import FigureCanvasQTAgg as FigureCanvas


class Ui_MainWindow(object):

    def setupUi(self, MainWindow, path, dataset, filepaths, rois, raw_dvh, dvhxy):

        ##############################
        #  LOAD PATIENT INFORMATION  #
        ##############################
        self.dataset = dataset
        self.raw_dvh = raw_dvh
        self.dvh_x_y = dvhxy
        self.rois =rois
        self.filepaths = filepaths
        self.path = path


        # WindowWidth and WindowCenter values in the DICOM file can be either 
        # a list or a float. The following lines of code check what instance 
        # the values belong to and sets the window and level values accordingly
        # The values are converted from the type pydicom.valuerep.DSfloat to
        # int for processing later on in the program
        if isinstance(self.dataset[0].WindowWidth, pydicom.valuerep.DSfloat):    
            self.window = int(self.dataset[0].WindowWidth)
        elif isinstance(self.dataset[0].WindowWidth, pydicom.multival.MultiValue):
            self.window = int(self.dataset[0].WindowWidth[1])
        
        if isinstance(self.dataset[0].WindowCenter, pydicom.valuerep.DSfloat):    
            self.level = int(self.dataset[0].WindowCenter)
        elif isinstance(self.dataset[0].WindowCenter, pydicom.multival.MultiValue):
            self.level = int(self.dataset[0].WindowCenter[1])

        # Variables to check for the mouse position when altering the window and 
        # level values
        self.x1, self.y1 = 256, 256

        # Check to see if the imageWindowing.csv file exists
        if os.path.exists('src/data/csv/imageWindowing.csv'):
            # If it exists, read data from file into the self.dict_windowing variable
            self.dict_windowing = {}
            with open('src/data/csv/imageWindowing.csv', "r") as fileInput:
<<<<<<< HEAD
                next(fileInput)
                self.dict_windowing["Normal"] = [ self.window, self.level]
=======
                next(fileInput) # Skip headers
>>>>>>> 2407e409
                for row in fileInput:
                    # Format: Organ - Scan - Window - Level
                    items = [item for item in row.split(',')]
                    self.dict_windowing[items[0]] = [int(items[2]), int(items[3])]
        else:
            # If csv does not exist, initialize dictionary with default values       
            self.dict_windowing = {"normal": [self.window, self.level], "lung": [1600, -300], 
                                "bone": [1400, 700], "brain": [160, 950],
                               "soft tissue": [400, 800], "head and neck": [275, 900]}

        self.pixel_values = convert_raw_data(self.dataset)
        self.pixmaps = get_pixmaps(self.pixel_values, self.window, self.level)

        self.file_rtss = self.filepaths['rtss']
        self.file_rtdose = self.filepaths['rtdose']
        self.dataset_rtss = pydicom.dcmread(self.file_rtss)
        self.dataset_rtdose = pydicom.dcmread(self.file_rtdose)

        # self.rois = get_roi_info(self.dataset_rtss)
        self.listRoisID = self.orderedListRoiID()
        self.dict_UID = dict_instanceUID(self.dataset)
        self.selected_rois = []
        
        # self.raw_dvh = calc_dvhs(self.dataset_rtss, self.dataset_rtdose, self.rois)
        # self.dvh_x_y = converge_to_O_dvh(self.raw_dvh)
        self.roi_info = StructureInformation(self)
        self.basicInfo = get_basic_info(self.dataset[0])
        self.pixmapWindowing = None
        self.dict_pixluts = get_pixluts(self.dataset)
        self.dict_raw_ContourData = get_raw_ContourData(self.dataset_rtss)
        self.dict_polygons = {}

        self.zoom = 1

        # DICOM Tree for RTSS file
        self.dicomTree_rtss = DicomTree(self.file_rtss)
        self.dictDicomTree_rtss = self.dicomTree_rtss.dict

        # DICOM Tree for RT Dose file
        self.dicomTree_rtdose = DicomTree(self.file_rtdose)
        self.dictDicomTree_rtdose = self.dicomTree_rtdose.dict

        self.roiColor = self.initRoiColor()  # Color squares initialization for each ROI
        self.callClass = MainPage(self.path, self.dataset, self.filepaths)
        self.callManager = PManager()


        ##########################################
        #  IMPLEMENTATION OF THE MAIN PAGE VIEW  #
        ##########################################

        # Main Window
        MainWindow.setObjectName("MainWindow")
        MainWindow.setMinimumSize(1080, 700)
        MainWindow.setWindowIcon(QtGui.QIcon("src/Icon/logo.png"))
        # Central Layer
        self.centralwidget = QtWidgets.QWidget(MainWindow)
        self.centralwidget.setObjectName("centralwidget")

        # Left Column
        self.tab1 = QtWidgets.QTabWidget(self.centralwidget)
        self.tab1.setGeometry(QtCore.QRect(0, 40, 200, 361))
        self.tab1.setObjectName("tab1")

        # Left Column: Structures tab
        self.initStructCol()
        self.updateStructCol()
        self.tab1.addTab(self.tab1_structures, "")

        # Left Column: Isodoses tab
        self.initIsodColumn()
        self.tab1.addTab(self.tab1_isodoses, "")

        # Main view
        self.tab2 = QtWidgets.QTabWidget(self.centralwidget)
        self.tab2.setGeometry(QtCore.QRect(200, 40, 880, 561))
        self.tab2.setCursor(QtGui.QCursor(QtCore.Qt.ArrowCursor))
        self.tab2.setObjectName("tab2")

        # Main view: DICOM View
        self.tab2_view = QtWidgets.QWidget()
        self.tab2_view.setObjectName("tab2_view")
        self.gridLayout_view = QtWidgets.QGridLayout(self.tab2_view)
        self.gridLayout_view.setContentsMargins(0, 0, 0, 0)
        self.gridLayout_view.setHorizontalSpacing(0)

        # Vertical Slider
        self.initSlider()
        self.gridLayout_view.addWidget(self.slider, 0, 1, 1, 1)
        # DICOM image processing
        self.initDICOM_view()
        self.updateDICOM_view()
        self.gridLayout_view.addWidget(self.DICOM_view, 0, 0, 1, 1)
        self.tab2.addTab(self.tab2_view, "")

        #######################################

        # Main view: DVH
        self.tab2_DVH = QtWidgets.QWidget()
        self.tab2_DVH.setObjectName("tab2_DVH")
        # DVH layout
        self.widget_DVH = QtWidgets.QWidget(self.tab2_DVH)
        self.widget_DVH.setGeometry(QtCore.QRect(0, 0, 877, 520))
        self.widget_DVH.setObjectName("widget_DVH")
        self.gridL_DVH = QtWidgets.QGridLayout(self.widget_DVH)
        self.gridL_DVH.setObjectName("gridL_DVH")

        # DVH Processing
        self.initDVH_view()
        # DVH: Export DVH Button
        self.addExportDVH_button()
        self.tab2.addTab(self.tab2_DVH, "")

        #######################################

        # Main view: DICOM Tree
        self.tab2_DICOM_tree = QtWidgets.QWidget()
        self.tab2_DICOM_tree.setObjectName("tab2_DICOM_tree")
        # Tree View tab grid layout
        self.vboxL_Tree = QtWidgets.QVBoxLayout(self.tab2_DICOM_tree)
        self.vboxL_Tree.setObjectName("vboxL_Tree")
        self.vboxL_Tree.setContentsMargins(0, 0, 0, 0)

        # Tree view selector
        self.initTreeViewSelector()
        # Creation of the Tree View
        self.treeView = QtWidgets.QTreeView(self.tab2_DICOM_tree)
        self.initTree()
        self.initTreeParameters()
        self.tab2.addTab(self.tab2_DICOM_tree, "")

        #######################################

        # Main view: Clinical Data
        self.tab2_clinical_data = QtWidgets.QWidget()
        # check for csv data
        reg = '/[clinicaldata]*[.csv]'
        if not glob.glob(self.path + reg):
            self.callClass.display_cd_form(self.tab2, self.path)
        else:
            self.callClass.display_cd_dat(self.tab2, self.path)

        # Bottom Layer
        self.frame_bottom = QtWidgets.QFrame(self.centralwidget)
        self.frame_bottom.setGeometry(QtCore.QRect(0, 600, 1080, 27))
        self.frame_bottom.setFrameShape(QtWidgets.QFrame.StyledPanel)
        self.frame_bottom.setFrameShadow(QtWidgets.QFrame.Raised)
        self.frame_bottom.setObjectName("frame_bottom")

        # Bottom Layer: "@Onko2019" label
        self.label = QtWidgets.QLabel(self.frame_bottom)
        self.label.setGeometry(QtCore.QRect(1000, 0, 91, 29))
        self.label.setStyleSheet("font: 9pt \"Laksaman\";")
        self.label.setObjectName("label")

        # Left Column: Structure Information
        self.frame_struct_info = QtWidgets.QFrame(self.centralwidget)
        self.frame_struct_info.setGeometry(QtCore.QRect(0, 400, 200, 201))
        self.frame_struct_info.setFrameShape(QtWidgets.QFrame.StyledPanel)
        self.frame_struct_info.setFrameShadow(QtWidgets.QFrame.Raised)
        self.frame_struct_info.setObjectName("frame_struct_info")

        # Structure Information: "Select Structure" combobox
        self.initStructInfoSelector()

        # Structure Information: "Volume" label
        self.struct_volume_label = QtWidgets.QLabel(self.frame_struct_info)
        self.struct_volume_label.setGeometry(QtCore.QRect(10, 70, 68, 29))
        self.struct_volume_label.setStyleSheet("font: 10pt \"Laksaman\";")
        self.struct_volume_label.setObjectName("struct_volume_label")

        # Structure Information: "Min Dose" label
        self.struct_minDose_label = QtWidgets.QLabel(self.frame_struct_info)
        self.struct_minDose_label.setGeometry(QtCore.QRect(10, 100, 68, 31))
        self.struct_minDose_label.setStyleSheet("font: 10pt \"Laksaman\";")
        self.struct_minDose_label.setObjectName("struct_minDose_label")

        # Structure Information: "Max Dose" label
        self.struct_maxDose_label = QtWidgets.QLabel(self.frame_struct_info)
        self.struct_maxDose_label.setGeometry(QtCore.QRect(10, 130, 68, 31))
        self.struct_maxDose_label.setStyleSheet("font: 10pt \"Laksaman\";")
        self.struct_maxDose_label.setObjectName("struct_maxDose_label")

        # Structure Information: "Mean Dose" label
        self.struct_meanDose_label = QtWidgets.QLabel(self.frame_struct_info)
        self.struct_meanDose_label.setGeometry(QtCore.QRect(10, 160, 81, 31))
        self.struct_meanDose_label.setStyleSheet("font: 10pt \"Laksaman\";")
        self.struct_meanDose_label.setObjectName("struct_meanDose_label")

        # Structure Information: "Volume" box
        self.struct_volume_box = QtWidgets.QLabel(self.frame_struct_info)
        self.struct_volume_box.setGeometry(QtCore.QRect(95, 70, 81, 31))
        self.struct_volume_box.setStyleSheet("font: 10pt \"Laksaman\";")
        self.struct_volume_box.setObjectName("struct_volume_box")

        # Structure Information: "Min Dose" box
        self.struct_minDose_box = QtWidgets.QLabel(self.frame_struct_info)
        self.struct_minDose_box.setGeometry(QtCore.QRect(95, 100, 81, 31))
        self.struct_minDose_box.setStyleSheet("font: 10pt \"Laksaman\";")
        self.struct_minDose_box.setObjectName("struct_minDose_box")

        # Structure Information: "Max Dose" box
        self.struct_maxDose_box = QtWidgets.QLabel(self.frame_struct_info)
        self.struct_maxDose_box.setGeometry(QtCore.QRect(95, 130, 81, 31))
        self.struct_maxDose_box.setStyleSheet("font: 10pt \"Laksaman\";")
        self.struct_maxDose_box.setObjectName("struct_maxDose_box")

        # Structure Information: "Mean Dose" box
        self.struct_meanDose_box = QtWidgets.QLabel(self.frame_struct_info)
        self.struct_meanDose_box.setGeometry(QtCore.QRect(95, 160, 81, 31))
        self.struct_meanDose_box.setStyleSheet("font: 10pt \"Laksaman\";")
        self.struct_meanDose_box.setObjectName("struct_meanDose_box")

        # Structure Information: "Volume" unit
        self.struct_volume_unit = QtWidgets.QLabel(self.frame_struct_info)
        self.struct_volume_unit.setGeometry(QtCore.QRect(160, 70, 81, 31))
        self.struct_volume_unit.setStyleSheet("font: 10pt \"Laksaman\";")
        self.struct_volume_unit.setObjectName("struct_volume_unit")

        # Structure Information: "Min Dose" unit
        self.struct_minDose_unit = QtWidgets.QLabel(self.frame_struct_info)
        self.struct_minDose_unit.setGeometry(QtCore.QRect(160, 100, 81, 31))
        self.struct_minDose_unit.setStyleSheet("font: 10pt \"Laksaman\";")
        self.struct_minDose_unit.setObjectName("struct_minDose_unit")

        # Structure Information: "Max Dose" unit
        self.struct_maxDose_unit = QtWidgets.QLabel(self.frame_struct_info)
        self.struct_maxDose_unit.setGeometry(QtCore.QRect(160, 130, 81, 31))
        self.struct_maxDose_unit.setStyleSheet("font: 10pt \"Laksaman\";")
        self.struct_maxDose_unit.setObjectName("struct_maxDose_unit")

        # Structure Information: "Mean Dose" unit
        self.struct_meanDose_unit = QtWidgets.QLabel(self.frame_struct_info)
        self.struct_meanDose_unit.setGeometry(QtCore.QRect(160, 160, 81, 31))
        self.struct_meanDose_unit.setStyleSheet("font: 10pt \"Laksaman\";")
        self.struct_meanDose_unit.setObjectName("struct_meanDose_unit")

        # Layout Icon and Text "Structure Information"
        self.widget = QtWidgets.QWidget(self.frame_struct_info)
        self.widget.setGeometry(QtCore.QRect(5, 5, 160, 28))
        self.widget.setObjectName("widget")
        self.gridL_StructInfo = QtWidgets.QGridLayout(self.widget)
        self.gridL_StructInfo.setContentsMargins(0, 0, 0, 0)
        self.gridL_StructInfo.setObjectName("gridL_StructInfo")

        # Structure Information: Information Icon
        self.label_3 = QtWidgets.QLabel(self.widget)
        self.label_3.setText("")
        self.label_3.setPixmap(QtGui.QPixmap(":/images/Icon/info.png"))
        self.label_3.setObjectName("label_3")
        self.gridL_StructInfo.addWidget(self.label_3, 1, 0, 1, 1)

        # Structure Information: Structure Information Label
        self.struct_info_label = QtWidgets.QLabel(self.widget)
        self.struct_info_label.setFont(QtGui.QFont("Laksaman", weight=QtGui.QFont.Bold, pointSize=10))
        self.struct_info_label.setObjectName("struct_info_label")
        self.gridL_StructInfo.addWidget(self.struct_info_label, 1, 1, 1, 1)

        self.label_3.raise_()
        self.struct_info_label.raise_()
        self.comboBoxStructInfo.raise_()
        self.struct_volume_label.raise_()
        self.struct_minDose_label.raise_()
        self.struct_maxDose_label.raise_()
        self.struct_meanDose_label.raise_()
        self.struct_volume_box.raise_()
        self.struct_minDose_box.raise_()
        self.struct_maxDose_box.raise_()
        self.struct_meanDose_box.raise_()
        self.struct_volume_unit.raise_()
        self.struct_minDose_unit.raise_()
        self.struct_maxDose_unit.raise_()
        self.struct_meanDose_unit.raise_()

        # Patient Bar

        # Patient Icon
        self.patient_icon = QtWidgets.QLabel(self.centralwidget)
        self.patient_icon.setGeometry(QtCore.QRect(10, 5, 30, 30))
        self.patient_icon.setText("")
        self.patient_icon.setPixmap(QtGui.QPixmap(":/images/Icon/patient.png"))
        self.patient_icon.setObjectName("patient_icon")

        # Name Patient (layout)
        self.widget3 = QtWidgets.QWidget(self.centralwidget)
        self.widget3.setGeometry(QtCore.QRect(50, 5, 370, 31))
        self.widget3.setObjectName("widget3")
        self.gridLayout_name = QtWidgets.QGridLayout(self.widget3)
        self.gridLayout_name.setContentsMargins(0, 0, 0, 0)
        self.gridLayout_name.setObjectName("gridLayout_name")

        # Name Patient (label)
        self.patient_name = QtWidgets.QLabel(self.widget3)
        self.patient_name.setObjectName("patient_name")
        self.patient_name.setFont(QtGui.QFont("Laksaman", weight=QtGui.QFont.Bold, pointSize=10))
        self.gridLayout_name.addWidget(self.patient_name, 0, 0, 1, 1)

        # Name Patient (box)
        self.patient_name_box = QtWidgets.QLabel(self.widget3)
        self.patient_name_box.setObjectName("patient_name_box")
        self.patient_name_box.setAlignment(QtCore.Qt.AlignLeft | QtCore.Qt.AlignVCenter)
        self.patient_name_box.setFont(QtGui.QFont("Laksaman", pointSize=10))
        self.gridLayout_name.addWidget(self.patient_name_box, 0, 1, 1, 1)

        # Patient ID (layout)
        self.widget4 = QtWidgets.QWidget(self.centralwidget)
        self.widget4.setGeometry(QtCore.QRect(500, 5, 280, 31))
        self.widget4.setObjectName("widget4")
        self.gridLayout_ID = QtWidgets.QGridLayout(self.widget4)
        self.gridLayout_ID.setContentsMargins(0, 0, 0, 0)
        self.gridLayout_ID.setObjectName("gridLayout_ID")

        # Patient ID (label)
        self.patient_ID = QtWidgets.QLabel(self.widget4)
        self.patient_ID.setObjectName("patient_ID")
        self.patient_ID.setFont(QtGui.QFont("Laksaman", weight=QtGui.QFont.Bold, pointSize=10))
        self.gridLayout_ID.addWidget(self.patient_ID, 0, 0, 1, 1)

        # Patient ID (box)
        self.patient_ID_box = QtWidgets.QLabel(self.widget4)
        self.patient_ID_box.setObjectName("patient_ID_box")
        self.patient_ID_box.setFont(QtGui.QFont("Laksaman", pointSize=10))
        self.gridLayout_ID.addWidget(self.patient_ID_box, 0, 1, 1, 1)

        # Gender (layout)
        self.widget2 = QtWidgets.QWidget(self.centralwidget)
        self.widget2.setGeometry(QtCore.QRect(830, 5, 111, 31))
        self.widget2.setObjectName("widget2")
        self.gridLayout_gender = QtWidgets.QGridLayout(self.widget2)
        self.gridLayout_gender.setContentsMargins(0, 0, 0, 0)
        self.gridLayout_gender.setObjectName("gridLayout_gender")

        # Gender (label)
        self.patient_gender = QtWidgets.QLabel(self.widget2)
        self.patient_gender.setObjectName("patient_gender")
        self.patient_gender.setFont(QtGui.QFont("Laksaman", weight=QtGui.QFont.Bold, pointSize=10))
        self.gridLayout_gender.addWidget(self.patient_gender, 0, 0, 1, 1)

        # Gender (box)
        self.patient_gender_box = QtWidgets.QLabel(self.widget2)
        self.patient_gender_box.setObjectName("patient_gender_box")
        self.patient_gender_box.setFont(QtGui.QFont("Laksaman", pointSize=10))
        self.gridLayout_gender.addWidget(self.patient_gender_box, 0, 1, 1, 1)

        # Date of Birth (layout)
        self.widget1 = QtWidgets.QWidget(self.centralwidget)
        self.widget1.setGeometry(QtCore.QRect(950, 5, 95, 31))
        self.widget1.setObjectName("widget1")
        self.gridLayout_DOB = QtWidgets.QGridLayout(self.widget1)
        self.gridLayout_DOB.setContentsMargins(0, 0, 0, 0)
        self.gridLayout_DOB.setObjectName("gridLayout_DOB")

        # Date of Birth (label)
        self.patient_DOB = QtWidgets.QLabel(self.widget1)
        self.patient_DOB.setObjectName("patient_DOB")
        self.patient_DOB.setFont(QtGui.QFont("Laksaman", weight=QtGui.QFont.Bold, pointSize=10))
        self.gridLayout_DOB.addWidget(self.patient_DOB, 0, 0, 1, 1)

        # Date of Birth (box)
        self.patient_DOB_box = QtWidgets.QLabel(self.widget1)
        self.patient_DOB_box.setObjectName("patient_DOB_box")
        self.patient_DOB_box.setFont(QtGui.QFont("Laksaman", pointSize=10))
        self.gridLayout_DOB.addWidget(self.patient_DOB_box, 0, 1, 1, 1)

        self.patient_icon.raise_()
        self.patient_name.raise_()
        self.patient_name_box.raise_()
        self.patient_ID.raise_()
        self.patient_ID_box.raise_()
        self.patient_gender_box.raise_()
        self.patient_DOB_box.raise_()
        self.patient_gender.raise_()
        self.patient_DOB.raise_()
        self.patient_gender_box.raise_()
        self.patient_gender.raise_()
        self.patient_DOB_box.raise_()
        self.patient_gender_box.raise_()
        self.tab1.raise_()
        self.tab2.raise_()
        self.frame_bottom.raise_()
        self.frame_struct_info.raise_()
        MainWindow.setCentralWidget(self.centralwidget)

        # Menu Bar
        self.menubar = QtWidgets.QMenuBar(MainWindow)
        self.menubar.setGeometry(QtCore.QRect(0, 0, 901, 35))
        self.menubar.setObjectName("menubar")
        MainWindow.setMenuBar(self.menubar)

        # Menu Bar: File, Edit, Tools, Help
        self.menuFile = QtWidgets.QMenu(self.menubar)
        self.menuFile.setObjectName("menuFile")
        self.menuEdit = QtWidgets.QMenu(self.menubar)
        self.menuEdit.setObjectName("menuEdit")
        self.menuTools = QtWidgets.QMenu(self.menubar)
        self.menuTools.setObjectName("menuTools")
        self.menuHelp = QtWidgets.QMenu(self.menubar)
        self.menuHelp.setObjectName("menuHelp")

        # All icons used for menu bar and toolbar
        iconOpen = QtGui.QIcon()
        iconOpen.addPixmap(QtGui.QPixmap(":/images/Icon/open_patient.png"),
                           QtGui.QIcon.Normal, QtGui.QIcon.On)
        iconAnonymize_and_Save = QtGui.QIcon()
        iconAnonymize_and_Save.addPixmap(QtGui.QPixmap(":/images/Icon/save_all.png"),
                                         QtGui.QIcon.Normal, QtGui.QIcon.On)
        iconZoom_In = QtGui.QIcon()
        iconZoom_In.addPixmap(QtGui.QPixmap(":/images/Icon/plus.png"),
                              QtGui.QIcon.Normal, QtGui.QIcon.On)
        iconZoom_Out = QtGui.QIcon()
        iconZoom_Out.addPixmap(QtGui.QPixmap(":/images/Icon/minus.png"),
                               QtGui.QIcon.Normal, QtGui.QIcon.On)
        iconWindowing = QtGui.QIcon()
        iconWindowing.addPixmap(QtGui.QPixmap(":/images/Icon/windowing.png"),
                                QtGui.QIcon.Normal, QtGui.QIcon.On)
        iconTransect = QtGui.QIcon()
        iconTransect.addPixmap(QtGui.QPixmap(":/images/Icon/transect.png"),
                               QtGui.QIcon.Normal, QtGui.QIcon.On)
        iconBrush = QtGui.QIcon()
        iconBrush.addPixmap(QtGui.QPixmap(":/images/Icon/ROI_Brush.png"),
                            QtGui.QIcon.Normal, QtGui.QIcon.On)
        iconIsodose = QtGui.QIcon()
        iconIsodose.addPixmap(QtGui.QPixmap(":/images/Icon/ROI_Isodose.png"),
                              QtGui.QIcon.Normal, QtGui.QIcon.On)
        iconPlugin_Manager = QtGui.QIcon()
        iconPlugin_Manager.addPixmap(QtGui.QPixmap(":/images/Icon/management.png"),
                                     QtGui.QIcon.Normal, QtGui.QIcon.On)
        iconExport = QtGui.QIcon()
        iconExport.addPixmap(QtGui.QPixmap(":/images/Icon/export.png"),
                             QtGui.QIcon.Normal, QtGui.QIcon.On)

        # Set Menu Bar (Tools tab)
        self.menuWindowing = QtWidgets.QMenu(self.menuTools)
        self.menuWindowing.setObjectName("menuWindowing")
        self.menuWindowing.setIcon(iconWindowing)
        self.menuROI_Creation = QtWidgets.QMenu(self.menuTools)
        self.menuROI_Creation.setObjectName("menuROI_Creation")
        self.menuExport = QtWidgets.QMenu(self.menuTools)
        self.menuExport.setIcon(iconExport)
        self.menuExport.setObjectName("menuExport")

        # Set Tool Bar
        self.toolBar = QtWidgets.QToolBar(MainWindow)
        self.toolBar.setCursor(QtGui.QCursor(QtCore.Qt.PointingHandCursor))
        self.toolBar.setMovable(False)
        self.toolBar.setObjectName("toolBar")
        MainWindow.addToolBar(QtCore.Qt.TopToolBarArea, self.toolBar)

        # Open Patient Action
        self.actionOpen = QtWidgets.QAction(MainWindow)
        self.actionOpen.setIcon(iconOpen)
        self.actionOpen.setIconVisibleInMenu(True)
        self.actionOpen.setObjectName("actionOpen")

        # Import Action
        self.actionImport = QtWidgets.QAction(MainWindow)
        self.actionImport.setObjectName("actionImport")

        # Save Action
        self.actionSave = QtWidgets.QAction(MainWindow)
        self.actionSave.setObjectName("actionSave")

        # Save as Anonymous Action
        self.actionSave_as_Anonymous = QtWidgets.QAction(MainWindow)
        self.actionSave_as_Anonymous.setObjectName("actionSave_as_Anonymous")

        # Exit Action
        self.actionExit = QtWidgets.QAction(MainWindow)
        self.actionExit.setObjectName("actionExit")

        # Undo Action
        self.actionUndo = QtWidgets.QAction(MainWindow)
        self.actionUndo.setObjectName("actionUndo")

        # Redo Action
        self.actionRedo = QtWidgets.QAction(MainWindow)
        self.actionRedo.setObjectName("actionRedo")

        # Rename ROI Action
        self.actionRename_ROI = QtWidgets.QAction(MainWindow)
        self.actionRename_ROI.setObjectName("actionRename_ROI")

        # Delete ROI Action
        self.actionDelete_ROI = QtWidgets.QAction(MainWindow)
        self.actionDelete_ROI.setObjectName("actionDelete_ROI")

        # Zoom In Action
        self.actionZoom_In = QtWidgets.QAction(MainWindow)
        self.actionZoom_In.setIcon(iconZoom_In)
        self.actionZoom_In.setIconVisibleInMenu(True)
        self.actionZoom_In.setObjectName("actionZoom_In")
        self.actionZoom_In.triggered.connect(self.zoomIn)

        # Zoom Out Action
        self.actionZoom_Out = QtWidgets.QAction(MainWindow)

        self.actionZoom_Out.setIcon(iconZoom_Out)
        self.actionZoom_Out.setIconVisibleInMenu(True)
        self.actionZoom_Out.setObjectName("actionZoom_Out")
        self.actionZoom_Out.triggered.connect(self.zoomOut)

        # Windowing Action
        self.actionWindowing = QtWidgets.QAction(MainWindow)
        self.actionWindowing.setIcon(iconWindowing)
        self.actionWindowing.setIconVisibleInMenu(True)
        self.actionWindowing.setObjectName("actionWindowing")
        self.initWindowingMenu(MainWindow)

        # Transect Action
        self.actionTransect = QtWidgets.QAction(MainWindow)
        self.actionTransect.setIcon(iconTransect)
        self.actionTransect.setIconVisibleInMenu(True)
        self.actionTransect.setObjectName("actionTransect")
        self.actionTransect.triggered.connect(self.transectHandler)

        # ROI by brush Action
        self.actionBrush = QtWidgets.QAction(MainWindow)
        self.actionBrush.setIcon(iconBrush)
        self.actionBrush.setIconVisibleInMenu(True)
        self.actionBrush.setObjectName("actionBrush")

        # ROI by Isodose Action
        self.actionIsodose = QtWidgets.QAction(MainWindow)
        self.actionIsodose.setIcon(iconIsodose)
        self.actionIsodose.setIconVisibleInMenu(True)
        self.actionIsodose.setObjectName("actionIsodose")

        # Plugin Manager Action
        self.actionPlugin_Manager = QtWidgets.QAction(MainWindow)
        self.actionPlugin_Manager.setIcon(iconPlugin_Manager)
        self.actionPlugin_Manager.setIconVisibleInMenu(True)
        self.actionPlugin_Manager.setObjectName("actionPlugin_Manager")
        self.actionPlugin_Manager.triggered.connect(self.pluginManagerHandler)

        # Anonymize and Save Action
        self.actionAnonymize_and_Save = QtWidgets.QAction(MainWindow)
        self.actionAnonymize_and_Save.setIcon(iconAnonymize_and_Save)
        self.actionAnonymize_and_Save.setIconVisibleInMenu(True)
        self.actionAnonymize_and_Save.setObjectName("actionAnonymize_and_Save")
        self.actionAnonymize_and_Save.triggered.connect(self.HandleAnonymization)

        # Export DVH Spreadsheet Action
        self.actionDVH_Spreadsheet = QtWidgets.QAction(MainWindow)
        self.actionDVH_Spreadsheet.setObjectName("actionDVH_Spreadsheet")

        # Export Clinical Data Action
        self.actionClinical_Data = QtWidgets.QAction(MainWindow)
        self.actionClinical_Data.setObjectName("actionClinical_Data")

        # Export Pyradiomics Action
        self.actionPyradiomics = QtWidgets.QAction(MainWindow)
        self.actionPyradiomics.setObjectName("actionPyradiomics")
        self.actionPyradiomics.triggered.connect(self.pyradiomicsHandler)

        # Build menu bar
        self.menuFile.addAction(self.actionOpen)
        self.menuFile.addAction(self.actionImport)
        self.menuFile.addSeparator()
        self.menuFile.addAction(self.actionSave)
        self.menuFile.addAction(self.actionSave_as_Anonymous)
        self.menuFile.addSeparator()
        self.menuFile.addAction(self.actionExit)
        self.menuEdit.addAction(self.actionUndo)
        self.menuEdit.addAction(self.actionRedo)
        self.menuEdit.addSeparator()
        self.menuEdit.addAction(self.actionRename_ROI)
        self.menuEdit.addAction(self.actionDelete_ROI)
        self.menuROI_Creation.addAction(self.actionBrush)
        self.menuROI_Creation.addAction(self.actionIsodose)
        self.menuExport.addAction(self.actionDVH_Spreadsheet)
        self.menuExport.addAction(self.actionClinical_Data)
        self.menuExport.addAction(self.actionPyradiomics)

        self.menubar.addAction(self.menuFile.menuAction())
        self.menubar.addAction(self.menuEdit.menuAction())
        self.menubar.addAction(self.menuTools.menuAction())
        self.menubar.addAction(self.menuHelp.menuAction())

        # Windowing drop-down list on toolbar
        self.windowingButton = QtWidgets.QToolButton()
        self.windowingButton.setMenu(self.menuWindowing)
        self.windowingButton.setPopupMode(QtWidgets.QToolButton.InstantPopup)
        self.windowingButton.setIcon(iconWindowing)

        # Export Button drop-down list on toolbar
        self.exportButton = QtWidgets.QToolButton()
        self.exportButton.setMenu(self.menuExport)
        self.exportButton.setPopupMode(QtWidgets.QToolButton.InstantPopup)
        self.exportButton.setIcon(iconExport)

        # Build toolbar
        self.menuTools.addAction(self.actionZoom_In)
        self.menuTools.addAction(self.actionZoom_Out)
        self.menuTools.addAction(self.menuWindowing.menuAction())
        self.menuTools.addAction(self.actionTransect)
        self.menuTools.addAction(self.menuROI_Creation.menuAction())
        self.menuTools.addAction(self.actionPlugin_Manager)
        self.menuTools.addSeparator()
        self.menuTools.addAction(self.menuExport.menuAction())
        self.menuTools.addAction(self.actionAnonymize_and_Save)

        # To create a space in the toolbar
        self.toolbar_spacer = QtWidgets.QWidget()
        self.toolbar_spacer.setSizePolicy(QtWidgets.QSizePolicy.Expanding, QtWidgets.QSizePolicy.Expanding)
        # To create a space in the toolbar
        self.right_spacer = QtWidgets.QWidget()
        self.right_spacer.setSizePolicy(QtWidgets.QSizePolicy.Expanding, QtWidgets.QSizePolicy.Fixed)

        self.toolBar.addAction(self.actionOpen)
        self.toolBar.addSeparator()
        self.toolBar.addAction(self.actionZoom_In)
        self.toolBar.addAction(self.actionZoom_Out)
        self.toolBar.addSeparator()
        self.toolBar.addWidget(self.windowingButton)
        self.toolBar.addSeparator()
        self.toolBar.addAction(self.actionTransect)
        self.toolBar.addSeparator()
        self.toolBar.addAction(self.actionBrush)
        self.toolBar.addAction(self.actionIsodose)
        self.toolBar.addSeparator()
        self.toolBar.addAction(self.actionPlugin_Manager)
        self.toolBar.addWidget(self.toolbar_spacer)
        self.toolBar.addWidget(self.exportButton)
        self.toolBar.addAction(self.actionAnonymize_and_Save)
        # self.toolBar.addWidget(self.right_spacer)

        self.retranslateUi(MainWindow)
        self.tab1.setCurrentIndex(0)
        self.tab2.setCurrentIndex(0)
        QtCore.QMetaObject.connectSlotsByName(MainWindow)


    def retranslateUi(self, MainWindow):
        _translate = QtCore.QCoreApplication.translate

        # Window title
        MainWindow.setWindowTitle(_translate("MainWindow", "Onko"))

        # Set tab labels
        self.tab1.setTabText(self.tab1.indexOf(self.tab1_structures), _translate("MainWindow", "Structures"))
        self.tab1.setTabText(self.tab1.indexOf(self.tab1_isodoses), _translate("MainWindow", "Isodoses"))
        self.tab2.setTabText(self.tab2.indexOf(self.tab2_view), _translate("MainWindow", "DICOM View"))
        self.tab2.setTabText(self.tab2.indexOf(self.tab2_DVH), _translate("MainWindow", "DVH"))
        self.tab2.setTabText(self.tab2.indexOf(self.tab2_DICOM_tree), _translate("MainWindow", "DICOM Tree"))
        self.tab2.setTabText(3, "Clinical Data")

        # self.tab2.setTabText(self.tab2.indexOf(self.tab2_clinical_data), _translate("MainWindow", "Clinical Data"))

        # Set "export DVH" button label
        self.button_exportDVH.setText(_translate("MainWindow", "Export DVH"))

        # Set bottom layer label
        self.label.setText(_translate("MainWindow", "@Onko 2019"))

        # Set structure information labels
        self.struct_volume_label.setText(_translate("MainWindow", "Volume:"))
        self.struct_minDose_label.setText(_translate("MainWindow", "Min Dose:"))
        self.struct_maxDose_label.setText(_translate("MainWindow", "Max Dose:"))
        self.struct_meanDose_label.setText(_translate("MainWindow", "Mean Dose:"))
        self.struct_info_label.setText(_translate("MainWindow", "Structure Information"))

        # # Set structure information units
        self.struct_volume_unit.setText(_translate("MainWindow", "cm³"))
        self.struct_minDose_unit.setText(_translate("MainWindow", "cGy"))
        self.struct_maxDose_unit.setText(_translate("MainWindow", "cGy"))
        self.struct_meanDose_unit.setText(_translate("MainWindow", "cGy"))

        # Set patient bar labels
        self.patient_DOB.setText(_translate("MainWindow", "DOB"))
        self.patient_gender.setText(_translate("MainWindow", "Gender"))
        self.patient_name.setText(_translate("MainWindow", "Name"))
        self.patient_ID.setText(_translate("MainWindow", "ID"))

        # Set patient bar boxes
        self.patient_DOB_box.setText(_translate("MainWindow", self.basicInfo['dob']))
        self.patient_gender_box.setText(_translate("MainWindow", self.basicInfo['gender']))
        self.patient_ID_box.setText(_translate("MainWindow", self.basicInfo['id']))
        self.patient_name_box.setText(_translate("MainWindow", self.basicInfo['name']))

        # Set menu labels
        self.menuFile.setTitle(_translate("MainWindow", "File"))
        self.menuEdit.setTitle(_translate("MainWindow", "Edit"))
        self.menuEdit.setTitle(_translate("MainWindow", "Edit"))
        self.menuTools.setTitle(_translate("MainWindow", "Tools"))
        self.menuWindowing.setTitle(_translate("MainWindow", "Windowing"))
        self.menuROI_Creation.setTitle(_translate("MainWindow", "ROI Creation"))
        self.menuExport.setTitle(_translate("MainWindow", "Export"))
        self.menuHelp.setTitle(_translate("MainWindow", "Help"))
        self.toolBar.setWindowTitle(_translate("MainWindow", "toolBar"))

        # Set action labels (menu and tool bars)
        self.actionOpen.setText(_translate("MainWindow", "Open Patient..."))
        self.actionImport.setText(_translate("MainWindow", "Import..."))
        self.actionSave.setText(_translate("MainWindow", "Save"))
        self.actionSave_as_Anonymous.setText(_translate("MainWindow", "Save as Anonymous..."))
        self.actionExit.setText(_translate("MainWindow", "Exit"))
        self.actionUndo.setText(_translate("MainWindow", "Undo"))
        self.actionRedo.setText(_translate("MainWindow", "Redo"))
        self.actionRename_ROI.setText(_translate("MainWindow", "Rename ROI..."))
        self.actionDelete_ROI.setText(_translate("MainWindow", "Delete ROI..."))
        self.actionZoom_In.setText(_translate("MainWindow", "Zoom In"))
        self.actionZoom_Out.setText(_translate("MainWindow", "Zoom Out"))
        self.actionWindowing.setText(_translate("MainWindow", "Windowing"))
        self.actionTransect.setText(_translate("MainWindow", "Transect"))
        self.actionBrush.setText(_translate("MainWindow", "ROI by Brush"))
        self.actionIsodose.setText(_translate("MainWindow", "ROI by Isodose"))
        self.actionPlugin_Manager.setText(_translate("MainWindow", "Plugin Manager..."))
        self.actionAnonymize_and_Save.setText(_translate("MainWindow", "Anonymize and Save"))
        self.actionDVH_Spreadsheet.setText(_translate("MainWindow", "DVH"))
        self.actionClinical_Data.setText(_translate("MainWindow", "Clinical Data"))
        self.actionPyradiomics.setText(_translate("MainWindow", "Pyradiomics"))

        MainWindow.update()


    def orderedListRoiID(self):
        res = []
        for id, value in self.rois.items():
            res.append(id)
        return sorted(res)

    ########################
    #  ZOOM FUNCTIONALITY  #
    ########################

    # DICOM Image Zoom In
    def zoomIn(self):

        self.zoom *= 1.05
        self.updateDICOM_view(zoomChange=True)


    # DICOM Image Zoom Out
    def zoomOut(self):

        self.zoom /= 1.05
        self.updateDICOM_view(zoomChange=True)


    #################################################
    #  STRUCTURES AND ISODOSES TAB FUNCTIONALITIES  #
    #################################################

    # Initialization of colors for ROIs
    def initRoiColor(self):
        roiColor = dict()

        # ROI Display color from RTSS file
        roiContourInfo = self.dictDicomTree_rtss['ROI Contour Sequence']
        for item, roi_dict in roiContourInfo.items():
            id = item.split()[1]
            roi_id = self.listRoisID[int(id)]
            RGB_dict = dict()
            RGB_list = roiContourInfo[item]['ROI Display Color'][0]
            RGB_dict['R'] = RGB_list[0]
            RGB_dict['G'] = RGB_list[1]
            RGB_dict['B'] = RGB_list[2]
            RGB_dict['QColor'] = QtGui.QColor(RGB_dict['R'], RGB_dict['G'], RGB_dict['B'])
            RGB_dict['QColor_ROIdisplay'] = QtGui.QColor(RGB_dict['R'], RGB_dict['G'], RGB_dict['B'], 128)
            roiColor[roi_id] = RGB_dict
        return roiColor

        # allColor = HexaColor()
        # index = 0
        # for key, val in self.rois.items():
        #     value = dict()
        #     value['R'], value['G'], value['B'] = allColor.getHexaColor(index)
        #     value['QColor'] = QtGui.QColor(value['R'], value['G'], value['B'])
        #     roiColor[key] = value
        #     index += 1
        # return roiColor


    # Initialization of the list of structures (left column of the main page)
    def initStructCol(self):
        # Scroll Area
        self.tab1_structures = QtWidgets.QWidget()
        self.tab1_structures.setObjectName("tab1_structures")
        self.structColumnWidget = QtWidgets.QWidget(self.tab1_structures)
        self.scrollAreaStruct = QtWidgets.QScrollArea(self.structColumnWidget)
        self.scrollAreaStruct.setGeometry(QtCore.QRect(0, 0, 198, 320))
        self.scrollAreaStruct.setWidgetResizable(True)
        # Scroll Area Content
        self.scrollAreaStructContents = QtWidgets.QWidget(self.scrollAreaStruct)
        self.scrollAreaStructContents.setGeometry(QtCore.QRect(0, 0, 198, 550))
        self.scrollAreaStruct.ensureWidgetVisible(self.scrollAreaStructContents)
        # Grid Layout containing the color squares and the checkboxes
        self.gridL_StructColumn = QtWidgets.QGridLayout(self.scrollAreaStructContents)
        self.gridL_StructColumn.setContentsMargins(5, 5, 5, 5)
        self.gridL_StructColumn.setVerticalSpacing(0)
        self.gridL_StructColumn.setHorizontalSpacing(10)
        self.gridL_StructColumn.setObjectName("gridL_StructColumn")

    # Add the contents in the list of structures (left column of the main page)
    def updateStructCol(self):
        index = 0
        for key, value in self.rois.items():

            # Color Square
            colorSquareLabel = QtWidgets.QLabel()
            colorSquarePix = QtGui.QPixmap(15, 15)
            colorSquarePix.fill(self.roiColor[key]['QColor'])
            colorSquareLabel.setPixmap(colorSquarePix)
            self.gridL_StructColumn.addWidget(colorSquareLabel, index, 0, 1, 1)
            # QCheckbox
            text = value['name']
            checkBoxStruct = QtWidgets.QCheckBox()
            checkBoxStruct.clicked.connect(
                lambda state, text=key: self.checkedStruct(state, text))
            checkBoxStruct.setStyleSheet("font: 10pt \"Laksaman\";")
            checkBoxStruct.setText(text)
            checkBoxStruct.setObjectName(text)
            self.gridL_StructColumn.addWidget(checkBoxStruct, index, 1, 1, 1)
            index += 1
        self.scrollAreaStruct.setStyleSheet("QScrollArea {background-color: #ffffff; border-style: none;}")
        self.scrollAreaStructContents.setStyleSheet("QWidget {background-color: #ffffff; border-style: none;}")

        vspacer = QtWidgets.QSpacerItem(
            QtWidgets.QSizePolicy.Minimum, QtWidgets.QSizePolicy.Expanding)
        self.gridL_StructColumn.addItem(vspacer, index + 1, 0, 1, -1)

        hspacer = QtWidgets.QSpacerItem(
            QtWidgets.QSizePolicy.Expanding, QtWidgets.QSizePolicy.Minimum)
        self.gridL_StructColumn.addItem(hspacer, 0, 2, -1, 1)

        self.scrollAreaStruct.setWidget(self.scrollAreaStructContents)


    # Function triggered when the state of checkbox of a structure has changed
    #   Update the list of selected structures and DVH view
    def checkedStruct(self, state, key):
        # Checkbox of the structure checked
        if state:
            # Add the structure in the list of selected ROIS
            self.selected_rois.append(key)
            # Select the corresponding item in Structure Info selector
            index = self.listRoisID[key-1]
            self.comboBoxStructInfo.setCurrentIndex(index)
            self.comboStructInfo(index)

        # Checkbox of the structure unchecked
        else:
            # Remove the structure from the list of selected ROIS
            self.selected_rois.remove(key)

        # Update the DVH view
        self.updateDVH_view()
        self.updateDICOM_view()


    # Initialize the list of isodoses (left column of the main page)
    def initIsodColumn(self):
        self.tab1_isodoses = QtWidgets.QWidget()
        self.tab1_isodoses.setGeometry(QtCore.QRect(0, 0, 198, 320))
        self.gridL_IsodCol = QtWidgets.QGridLayout(self.tab1_isodoses)
        self.gridL_IsodCol.setContentsMargins(5, 1, 0, 0)
        self.gridL_IsodCol.setVerticalSpacing(1)
        self.gridL_IsodCol.setHorizontalSpacing(10)
        self.gridL_IsodCol.setObjectName("gridL_IsodCol")
        # Color squares
        self.color1_isod = self.colorSquareDraw(131, 0, 0)
        self.color2_isod = self.colorSquareDraw(185, 0, 0)
        self.color3_isod = self.colorSquareDraw(255, 46, 0)
        self.color4_isod = self.colorSquareDraw(255, 161, 0)
        self.color5_isod = self.colorSquareDraw(253, 255, 0)
        self.color6_isod = self.colorSquareDraw(0, 255, 0)
        self.color7_isod = self.colorSquareDraw(0, 143, 0)
        self.color8_isod = self.colorSquareDraw(0, 255, 255)
        self.color9_isod = self.colorSquareDraw(33, 0, 255)
        self.color10_isod = self.colorSquareDraw(11, 0, 134)
        self.gridL_IsodCol.addWidget(self.color1_isod, 0, 0, 1, 1)
        self.gridL_IsodCol.addWidget(self.color2_isod, 1, 0, 1, 1)
        self.gridL_IsodCol.addWidget(self.color3_isod, 2, 0, 1, 1)
        self.gridL_IsodCol.addWidget(self.color4_isod, 3, 0, 1, 1)
        self.gridL_IsodCol.addWidget(self.color5_isod, 4, 0, 1, 1)
        self.gridL_IsodCol.addWidget(self.color6_isod, 5, 0, 1, 1)
        self.gridL_IsodCol.addWidget(self.color7_isod, 6, 0, 1, 1)
        self.gridL_IsodCol.addWidget(self.color8_isod, 7, 0, 1, 1)
        self.gridL_IsodCol.addWidget(self.color9_isod, 8, 0, 1, 1)
        self.gridL_IsodCol.addWidget(self.color10_isod, 9, 0, 1, 1)
        # Checkboxes
        self.isodose_patient = 7000 # TODO Calculate the value from DICOM Tree
        val_isod1 = int(1.07 * self.isodose_patient)
        val_isod2 = int(1.05 * self.isodose_patient)
        val_isod3 = int(1.00 * self.isodose_patient)
        val_isod4 = int(0.95 * self.isodose_patient)
        val_isod5 = int(0.90 * self.isodose_patient)
        val_isod6 = int(0.80 * self.isodose_patient)
        val_isod7 = int(0.70 * self.isodose_patient)
        val_isod8 = int(0.60 * self.isodose_patient)
        val_isod9 = int(0.30 * self.isodose_patient)
        val_isod10 = int(0.10 * self.isodose_patient)
        self.box1_isod = QtWidgets.QCheckBox("107 % / " + str(val_isod1) + " cGy [Max]")
        self.box2_isod = QtWidgets.QCheckBox("105 % / " + str(val_isod2) + " cGy")
        self.box3_isod = QtWidgets.QCheckBox("100 % / " + str(val_isod3) + " cGy")
        self.box4_isod = QtWidgets.QCheckBox("95 % / " + str(val_isod4) + " cGy")
        self.box5_isod = QtWidgets.QCheckBox("90 % / " + str(val_isod5) + " cGy")
        self.box6_isod = QtWidgets.QCheckBox("80 % / " + str(val_isod6) + " cGy")
        self.box7_isod = QtWidgets.QCheckBox("70 % / " + str(val_isod7) + " cGy")
        self.box8_isod = QtWidgets.QCheckBox("60 % / " + str(val_isod8) + " cGy")
        self.box9_isod = QtWidgets.QCheckBox("30 % / " + str(val_isod9) + " cGy")
        self.box10_isod = QtWidgets.QCheckBox("10 % / " + str(val_isod10) + " cGy")
        self.box1_isod.setStyleSheet("font: 10pt \"Laksaman\";")
        self.box2_isod.setStyleSheet("font: 10pt \"Laksaman\";")
        self.box3_isod.setStyleSheet("font: 10pt \"Laksaman\";")
        self.box4_isod.setStyleSheet("font: 10pt \"Laksaman\";")
        self.box5_isod.setStyleSheet("font: 10pt \"Laksaman\";")
        self.box6_isod.setStyleSheet("font: 10pt \"Laksaman\";")
        self.box7_isod.setStyleSheet("font: 10pt \"Laksaman\";")
        self.box8_isod.setStyleSheet("font: 10pt \"Laksaman\";")
        self.box9_isod.setStyleSheet("font: 10pt \"Laksaman\";")
        self.box10_isod.setStyleSheet("font: 10pt \"Laksaman\";")
        self.gridL_IsodCol.addWidget(self.box1_isod, 0, 1, 1, 1)
        self.gridL_IsodCol.addWidget(self.box2_isod, 1, 1, 1, 1)
        self.gridL_IsodCol.addWidget(self.box3_isod, 2, 1, 1, 1)
        self.gridL_IsodCol.addWidget(self.box4_isod, 3, 1, 1, 1)
        self.gridL_IsodCol.addWidget(self.box5_isod, 4, 1, 1, 1)
        self.gridL_IsodCol.addWidget(self.box6_isod, 5, 1, 1, 1)
        self.gridL_IsodCol.addWidget(self.box7_isod, 6, 1, 1, 1)
        self.gridL_IsodCol.addWidget(self.box8_isod, 7, 1, 1, 1)
        self.gridL_IsodCol.addWidget(self.box9_isod, 8, 1, 1, 1)
        self.gridL_IsodCol.addWidget(self.box10_isod, 9, 1, 1, 1)

        vspacer = QtWidgets.QSpacerItem(
            QtWidgets.QSizePolicy.Expanding, QtWidgets.QSizePolicy.Expanding)
        self.gridL_IsodCol.addItem(vspacer, 10, 0, 2, -1)

    # Draw color squares
    def colorSquareDraw(self, a, b, c):
        colorSquareLabel = QtWidgets.QLabel()
        colorSquarePix = QtGui.QPixmap(15, 15)
        colorSquarePix.fill(QtGui.QColor(a, b, c))
        colorSquareLabel.setPixmap(colorSquarePix)
        return colorSquareLabel


    ###########################
    #  STRUCTURE INFORMATION  #
    ###########################

    # Initialize the selector for structure information
    def initStructInfoSelector(self):
        self.comboBoxStructInfo = QtWidgets.QComboBox(self.frame_struct_info)
        self.comboBoxStructInfo.setStyleSheet("QComboBox {font: 75 10pt \"Laksaman\";"
                                                 "combobox-popup: 0;"
                                                 "background-color: #efefef; }")
        self.comboBoxStructInfo.addItem("Select...")
        for key, value in self.rois.items():
            self.comboBoxStructInfo.addItem(value['name'])
        self.comboBoxStructInfo.activated.connect(self.comboStructInfo)
        self.comboBoxStructInfo.setGeometry(QtCore.QRect(5, 35, 188, 31))
        self.comboBoxStructInfo.setObjectName("comboBox")


    # Function triggered when an item is selected
    def comboStructInfo(self, index):
        _translate = QtCore.QCoreApplication.translate

        if index == 0:
            self.struct_volume_box.setText(_translate("MainWindow", "-"))
            self.struct_minDose_box.setText(_translate("MainWindow", "-"))
            self.struct_maxDose_box.setText(_translate("MainWindow", "-"))
            self.struct_meanDose_box.setText(_translate("MainWindow", "-"))

        else:
            structID = self.listRoisID[index-1]

            # Set structure information boxes
            self.struct_volume_box.setText(_translate("MainWindow", str(self.roi_info.getVolume(structID))))
            self.struct_minDose_box.setText(_translate("MainWindow", str(self.roi_info.getMin(structID))))
            self.struct_maxDose_box.setText(_translate("MainWindow", str(self.roi_info.getMax(structID))))
            self.struct_meanDose_box.setText(_translate("MainWindow", str(self.roi_info.getMean(structID))))


    #######################
    #  DVH FUNCTIONALITY  #
    #######################

    # Return the DVH plot 
    def DVH_view(self):
        fig, ax = plt.subplots()
        fig.subplots_adjust(0.1, 0.15, 1, 1)
        max_xlim = 0
        for roi in self.selected_rois:
            dvh = self.raw_dvh[int(roi)]
            if dvh.volume != 0:
                bincenters = self.dvh_x_y[roi]['bincenters']
                counts = self.dvh_x_y[roi]['counts']
                colorRoi = self.roiColor[roi]
                color_R = colorRoi['R'] / 255
                color_G = colorRoi['G'] / 255
                color_B = colorRoi['B'] / 255
                plt.plot(100 * bincenters,
                         100 * counts / dvh.volume,
                         label=dvh.name,
                         color=[color_R, color_G, color_B])
                if (100 * bincenters[-1]) > max_xlim:
                    max_xlim = 100 * bincenters[-1]
                plt.xlabel('Dose [%s]' % 'cGy')
                plt.ylabel('Volume [%s]' % '%')
                if dvh.name:
                    plt.legend(loc='lower center', bbox_to_anchor=(0, 1, 5, 5))

        ax.set_ylim([0, 105])
        ax.set_xlim([0, max_xlim + 3])

        major_ticks_y = np.arange(0, 105, 20)
        minor_ticks_y = np.arange(0, 105, 5)
        major_ticks_x = np.arange(0, max_xlim + 250, 1000)
        minor_ticks_x = np.arange(0, max_xlim + 250, 250)

        ax.set_xticks(major_ticks_x)
        ax.set_xticks(minor_ticks_x, minor=True)
        ax.set_yticks(major_ticks_y)
        ax.set_yticks(minor_ticks_y, minor=True)

        ax.grid(which='minor', alpha=0.2)
        ax.grid(which='major', alpha=0.5)

        if len(self.selected_rois) != 0:
            ax.legend(loc='upper left', bbox_to_anchor=(-0.1, -0.15), ncol=4)

        plt.subplots_adjust(bottom=0.3)

        return fig


    # Initialize the DVH plot and add to the DVH tab
    def initDVH_view(self):
        fig = self.DVH_view()
        self.plotWidget = FigureCanvas(fig)
        self.gridL_DVH.addWidget(self.plotWidget, 1, 0, 1, 1)


    # Update the DVH plot and add to the DVH tab
    def updateDVH_view(self):
        self.gridL_DVH.removeWidget(self.plotWidget)
        self.plotWidget.deleteLater()
        self.plotWidget = None
        fig = self.DVH_view()
        self.plotWidget = FigureCanvas(fig)
        self.gridL_DVH.addWidget(self.plotWidget, 1, 0, 1, 1)


    # Add "Export DVH" button to the DVH tab
    def addExportDVH_button(self):
        self.button_exportDVH = QtWidgets.QPushButton()
        self.button_exportDVH.setFixedSize(QtCore.QSize(100, 39))
        self.button_exportDVH.setCursor(QtGui.QCursor(QtCore.Qt.PointingHandCursor))
        self.button_exportDVH.setStyleSheet("background-color: rgb(238, 238, 236);\n"
                                            "font: 57 11pt \"Ubuntu\";\n"
                                            "color:rgb(75,0,130);\n"
                                            "font-weight: bold;\n")
        self.button_exportDVH.setObjectName("button_exportDVH")
        self.gridL_DVH.addWidget(self.button_exportDVH, 1, 1, 1, 1, QtCore.Qt.AlignBottom)


    ####################################
    #  DICOM IMAGE VIEW FUNCTIONALITY  #
    ####################################

    # Add slider on the DICOM Image view
    def initSlider(self):
        self.slider = QtWidgets.QSlider(QtCore.Qt.Vertical)
        self.slider.setMinimum(0)
        self.slider.setMaximum(len(self.pixmaps) - 1)
        self.slider.setValue(int(len(self.pixmaps) / 2))
        self.slider.setTickPosition(QtWidgets.QSlider.TicksLeft)
        self.slider.setTickInterval(1)
        self.slider.setStyleSheet("QSlider::handle:vertical:hover {background: qlineargradient(x1:0, y1:0, x2:1, "
                                  "y2:1, stop:0 #fff, stop:1 #ddd);border: 1px solid #444;border-radius: 4px;}")
        # self.slider.setAutoFillBackground(True)
        # p = self.slider.palette()
        # p.setColor(self.slider.backgroundRole(), QtCore.Qt.black)
        # self.slider.setPalette(p)
        self.slider.valueChanged.connect(self.valueChangeSlider)
        self.slider.setGeometry(QtCore.QRect(0, 0, 50, 500))


    # Initialize the widget on which the DICOM image will be set
    def initDICOM_view(self):
        self.DICOM_view = QtWidgets.QGraphicsView(self.tab2_view)
        background_brush = QtGui.QBrush(QtGui.QColor(0, 0, 0), QtCore.Qt.SolidPattern)
        self.DICOM_view.setBackgroundBrush(background_brush)
        self.DICOM_view.setGeometry(QtCore.QRect(0, 0, 877, 517))
        self.DICOM_view.setObjectName("DICOM_view")
        self.DICOM_view.viewport().installEventFilter(self) # Set event filter on the dicom_view area


    def updateDICOM_view(self, zoomChange=False, windowingChange=False):
        # Display DICOM image
        if windowingChange:
            self.DICOM_image_display(windowingChange=True)
        else:
            self.DICOM_image_display()

        # Change zoom if needed
        if zoomChange:
            self.DICOM_view.setTransform(QTransform().scale(self.zoom, self.zoom))

        # Update settings on DICOM View
        self.textOnDICOM_View()
        
        # Add ROI contours
        self.ROI_display()
        self.DICOM_view.setScene(self.DICOM_image_scene)


    # Display the DICOM image on the DICOM View tab
    def DICOM_image_display(self, windowingChange=False):
        slider_id = self.slider.value()
        if windowingChange:
            DICOM_image = self.pixmapWindowing
        else:
            DICOM_image = self.pixmaps[slider_id]
        DICOM_image = DICOM_image.scaled(512, 512, QtCore.Qt.KeepAspectRatio, QtCore.Qt.SmoothTransformation)
        DICOM_image_label = QtWidgets.QLabel()
        DICOM_image_label.setPixmap(DICOM_image)
        self.DICOM_image_scene = QtWidgets.QGraphicsScene()
        self.DICOM_image_scene.addWidget(DICOM_image_label)
        # TODO Comment?
        self.DICOM_view.setScene(self.DICOM_image_scene)


    # Display the settings on the DICOM View tab
    def textOnDICOM_View(self):
        # Dictionary from the dataset associated to the slice
        id = self.slider.value()
        filename = self.filepaths[id]
        dicomTreeSlice = DicomTree(filename)
        self.dictSlice = dicomTreeSlice.dict

        # Information to display
        current_slice = self.dictSlice['Instance Number'][0]
        total_slices = len(self.pixmaps)
        slice_pos = self.dictSlice['Slice Location'][0]
        row_image = self.dictSlice['Rows'][0]
        col_image = self.dictSlice['Columns'][0]
        patient_pos = self.dictSlice['Patient Position'][0]

        # For formatting
        if self.zoom == 1:
            zoom = 1
        else:
            zoom = float("{0:.2f}".format(self.zoom))

        # Add text on DICOM View
        # Text: "Image: {current_slice} / {total_slices}"
        text_imageID = QtWidgets.QGraphicsTextItem()
        text_imageID.adjustSize()
        text_imageID.setPos(QtCore.QPoint(-140, 0))
        text_imageID.setPlainText("Image: " + str(current_slice) + " / " + str(total_slices))
        text_imageID.setDefaultTextColor(QtGui.QColor(255, 255, 255))
        
        # Text: "Position: {position_slice} mm"
        text_imagePos = QtWidgets.QGraphicsTextItem()
        text_imagePos.adjustSize()
        text_imagePos.setPos(QtCore.QPoint(-140, 20))
        text_imagePos.setPlainText("Position: " + str(slice_pos) + " mm")
        text_imagePos.setDefaultTextColor(QtGui.QColor(255, 255, 255))
        
        # Text: "W/L: {window} / {level}" (for windowing functionality)
        text_WL = QtWidgets.QGraphicsTextItem()
        text_WL.adjustSize()
        text_WL.setPos(QtCore.QPoint(535, 0))
        text_WL.setPlainText("W/L: " + str(self.window) + "/" + str(self.level))
        text_WL.setDefaultTextColor(QtGui.QColor(255, 255, 255))
        
        # Text: "Image size: {total_row}x{total_col} px"
        text_imageSize = QtWidgets.QGraphicsTextItem()
        text_imageSize.adjustSize()
        text_imageSize.setPos(QtCore.QPoint(-140, 450))
        text_imageSize.setPlainText("Image Size: " + str(row_image) + "x" + str(col_image) + "px")
        text_imageSize.setDefaultTextColor(QtGui.QColor(255, 255, 255))
        
        # Text: "Zoom: {zoom}:{zoom}"
        text_zoom = QtWidgets.QGraphicsTextItem()
        text_zoom.adjustSize()
        text_zoom.setPos(QtCore.QPoint(-140, 470))
        text_zoom.setPlainText("Zoom: " + str(zoom) + ":" + str(zoom))
        text_zoom.setDefaultTextColor(QtGui.QColor(255, 255, 255))
        
        # Text: "Patient Position: {patient_position}"
        text_patientPos = QtWidgets.QGraphicsTextItem()
        text_patientPos.adjustSize()
        text_patientPos.setPos(QtCore.QPoint(495, 470))
        text_patientPos.setPlainText("Patient Position: " + patient_pos)
        text_patientPos.setDefaultTextColor(QtGui.QColor(255, 255, 255))

        self.DICOM_image_scene.addItem(text_imageID)
        self.DICOM_image_scene.addItem(text_imagePos)
        self.DICOM_image_scene.addItem(text_WL)
        self.DICOM_image_scene.addItem(text_imageSize)
        self.DICOM_image_scene.addItem(text_patientPos)
        self.DICOM_image_scene.addItem(text_zoom)


    def ROI_display(self):
        self.DICOM_image_display()
        slider_id = self.slider.value()
        curr_slice = self.dict_UID[slider_id]

        selected_rois_name = []
        for roi in self.selected_rois:
            selected_rois_name.append(self.rois[roi]['name'])

        for roi in self.selected_rois:
            roi_name = self.rois[roi]['name']

            if roi_name not in self.dict_polygons.keys():
                self.dict_polygons[roi_name] = {}
                self.dict_rois_contours = get_contour_pixel(self.dict_raw_ContourData, selected_rois_name,
                                                            self.dict_pixluts, curr_slice)
                polygons = self.calcPolygonF(roi_name, curr_slice)
                self.dict_polygons[roi_name][curr_slice] = polygons

            elif curr_slice not in self.dict_polygons[roi_name].keys():
                self.dict_rois_contours = get_contour_pixel(self.dict_raw_ContourData, selected_rois_name,
                                                            self.dict_pixluts, curr_slice)
                polygons = self.calcPolygonF(roi_name, curr_slice)
                self.dict_polygons[roi_name][curr_slice] = polygons

            else:
                polygons = self.dict_polygons[roi_name][curr_slice]

            for i in range(len(polygons)):
                color = self.roiColor[roi]['QColor_ROIdisplay']
                self.DICOM_image_scene.addPolygon(polygons[i], QPen(color), QBrush(color))



    def calcPolygonF(self, curr_roi, curr_slice):
        list_polygons = []
        pixel_list = self.dict_rois_contours[curr_roi][curr_slice]
        for i in range(len(pixel_list)):
            list_qpoints = []
            contour = pixel_list[i]
            for point in contour:
                curr_qpoint = QPoint(point[0], point[1])
                list_qpoints.append(curr_qpoint)
            curr_polygon = QPolygonF(list_qpoints)
            list_polygons.append(curr_polygon)
        return list_polygons


    # When the value of the slider in the DICOM View changes
    def valueChangeSlider(self):
        self.updateDICOM_view()

    # Handles mouse movement and button press events in the dicom_view area
    def eventFilter(self, source, event):
        # If mouse moved while the right mouse button was pressed, change window and level values
        if event.type() == QtCore.QEvent.MouseMove and event.type() == QtCore.QEvent.MouseButtonPress:
            if event.buttons() == QtCore.Qt.RightButton:
                
                # Values of x increase from left to right
                # Window value should increase when mouse pointer moved to right, decrease when moved to left 
                # If the x value of the new mouse position is greater than the x value of
                # the previous position, then increment the window value by 5, 
                # otherwise decrement it by 5
                if event.x() > self.x1:
                    self.window += 5
                elif event.x() < self.x1:
                    self.window -= 5

                # Values of y increase from top to bottom
                # Level value should increase when mouse pointer moved upwards, decrease when moved downwards
                # If the y value of the new mouse position is greater than the y value of 
                # the previous position then decrement the level value by 5, 
                # otherwise increment it by 5
                if event.y() > self.y1:
                    self.level -= 5
                elif event.y() < self.y1:
                    self.level += 5

                # Update previous position values
                self.x1 = event.x()
                self.y1 = event.y()

                # Get id of current slice
                id = self.slider.value()

                # Create a deep copy as the pixel values are a list of list
                np_pixels = deepcopy(self.pixel_values[id])

                # Update current image based on new window and level values
                self.pixmapWindowing = scaled_pixmap(np_pixels, self.window, self.level)
                self.updateDICOM_view(windowingChange=True)
        
        # When mouse button released, update all the slices based on the new values
        elif event.type() == QtCore.QEvent.MouseButtonRelease:
            img_data = deepcopy(self.pixel_values)
            self.pixmaps = get_pixmaps(img_data, self.window, self.level)

        return QtCore.QObject.event(source, event)


    ###################################
    #  DICOM TREE VIEW FUNCTIONALITY  #
    ###################################

    # Add combobox to select a DICOM Tree from a dataset
    def initTreeViewSelector(self):
        self.comboBoxTree = QtWidgets.QComboBox()
        self.comboBoxTree.setStyleSheet("QComboBox {font: 75 10pt \"Laksaman\";"
                                                 "combobox-popup: 0;"
                                                 "background-color: #efefef; }")
        self.comboBoxTree.addItem("Select a DICOM dataset...")
        self.comboBoxTree.addItem("RT Dose")
        self.comboBoxTree.addItem("RTSS")
        for i in range(len(self.pixmaps) - 1):
            self.comboBoxTree.addItem("CT Image Slice " + str(i + 1))
        self.comboBoxTree.activated.connect(self.comboTreeSelector)
        self.comboBoxTree.setFixedSize(QtCore.QSize(180, 31))
        self.vboxL_Tree.addWidget(self.comboBoxTree, QtCore.Qt.AlignLeft)


    # Function triggered when another item of the combobox is selected
    #   Update the DICOM Tree view
    def comboTreeSelector(self, index):
        # CT Scans
        if index > 2:
            self.updateTree(True, index - 3, "")
        # RT Dose
        elif index == 1:
            self.updateTree(False, 0, "RT Dose")
        # RTSS
        elif index == 2:
            self.updateTree(False, 0, "RTSS")


    # Initialize the DICOM Tree and add to the DICOM Tree View tab
    def initTree(self):
        # Create the model for the tree
        self.modelTree = QtGui.QStandardItemModel(0, 5)
        self.modelTree.setHeaderData(0, QtCore.Qt.Horizontal, "Name")
        self.modelTree.setHeaderData(1, QtCore.Qt.Horizontal, "Value")
        self.modelTree.setHeaderData(2, QtCore.Qt.Horizontal, "Tag")
        self.modelTree.setHeaderData(3, QtCore.Qt.Horizontal, "VM")
        self.modelTree.setHeaderData(4, QtCore.Qt.Horizontal, "VR")
        self.treeView.setModel(self.modelTree)

    # Set the parameters of the widget DICOM Tree View
    def initTreeParameters(self):
        # Set parameters for the Tree View
        self.treeView.header().resizeSection(0, 280)
        self.treeView.header().resizeSection(1, 380)
        self.treeView.header().resizeSection(2, 100)
        self.treeView.header().resizeSection(3, 50)
        self.treeView.header().resizeSection(4, 50)
        self.treeView.header().setSectionResizeMode(QtWidgets.QHeaderView.Interactive)
        self.treeView.setEditTriggers(QtWidgets.QAbstractItemView.NoEditTriggers)
        self.treeView.setAlternatingRowColors(True)
        self.treeView.setGeometry(QtCore.QRect(0, 0, 877, 517))
        self.treeView.expandAll()
        self.treeView.setObjectName("treeView")
        self.vboxL_Tree.addWidget(self.treeView)

    # Update DICOM Tree view
    def updateTree(self, ct_file, id, name):
        self.initTree()

        # The selected DICOM Dataset is a CT file
        if ct_file:
            # id is the index of the selected CT file
            filename = self.filepaths[id]
            dicomTreeSlice = DicomTree(filename)
            dict = dicomTreeSlice.dict

        # The selected DICOM Dataset is a RT Dose file
        elif name == "RT Dose":
            dict = self.dictDicomTree_rtdose

        # The selected DICOM Dataset is a RTSS file
        elif name == "RTSS":
            dict = self.dictDicomTree_rtss

        else:
            print("Error filename in updateTree function")

        parentItem = self.modelTree.invisibleRootItem()
        self.recurseBuildModel(dict, parentItem)
        self.treeView.setModel(self.modelTree)
        self.vboxL_Tree.addWidget(self.treeView)


    # Update recursively the model used for the DICOM Tree View
    def recurseBuildModel(self, dict, parent):
        # For every key in the dictionary
        for key in dict:
            # The value of current key
            value = dict[key]
            # If the value is a dictionary
            if isinstance(value, type(dict)):
                # Recurse until leaf
                itemChild = QtGui.QStandardItem(key)
                parent.appendRow(self.recurseBuildModel(value, itemChild))
            else:
                # If the value is a simple item
                # Append it.
                item = [QtGui.QStandardItem(key),
                        QtGui.QStandardItem(str(value[0])),
                        QtGui.QStandardItem(str(value[1])),
                        QtGui.QStandardItem(str(value[2])),
                        QtGui.QStandardItem(str(value[3]))]
                parent.appendRow(item)
        return parent


    #############################
    #  TOOLBAR FUNCTI0NALITIES  #
    #############################

    def initWindowingMenu(self, MainWindow):
        _translate = QtCore.QCoreApplication.translate

        for key, value in self.dict_windowing.items():
            text = str(key)
            actionWindowingItem = QtWidgets.QAction(MainWindow)
            actionWindowingItem.triggered.connect(
                lambda state, text=key: self.setWindowingLimits(state, text))
            self.menuWindowing.addAction(actionWindowingItem)
            actionWindowingItem.setText(_translate("MainWindow", text))

    # Run pyradiomics
    def pyradiomicsHandler(self):
        self.callClass.runPyradiomics()

    def HandleAnonymization(self):
        self.callClass.runAnonymization()

    def setWindowingLimits(self, state, text):
        # Get the values for window and level from the dict
        windowing_limits = self.dict_windowing[text]

        # Set window and level to the new values
        self.window = windowing_limits[0]
        self.level = windowing_limits[1]

        # Create a deep copy of the pixel values as they are a list of list
        img_data = deepcopy(self.pixel_values)

        # Get id of current slice
        id = self.slider.value()
        np_pixels = img_data[id]

        # Update current slice with the new window and level values
        self.pixmapWindowing = scaled_pixmap(np_pixels, self.window, self.level)
        self.updateDICOM_view(windowingChange=True)

        # Update all the pixmaps with the updated window and level values
        self.pixmaps = get_pixmaps(img_data, self.window, self.level)

    def transectHandler(self):

        id = self.slider.value()
        dt = self.dataset[id]
        rowS = dt.PixelSpacing[0]
        colS = dt.PixelSpacing[1]
        dt.convert_pixel_data()
        self.callClass.runTransect(self, self.DICOM_view, self.pixmaps[id], dt._pixel_array.transpose(), rowS, colS)

    def pluginManagerHandler(self):
        self.callManager.show_plugin_manager()


import src.View.resources_rc


class HexaColor(object):
    def __init__(self):
        self.listColor = self.hexaVersionColor()

    def getHexaColor(self, index):
        return self.listColor[index][0], self.listColor[index][1], self.listColor[index][2]


    def hexaVersionColor(self):
        colors = [color.rstrip('\n') for color in open('src/View/color.txt')]
        res = []
        for color in colors:
            hex_R = self.convertHexaToDec(color[:2])
            hex_G = self.convertHexaToDec(color[2:4])
            hex_B = self.convertHexaToDec(color[-2:])
            res.append([hex_R, hex_G, hex_B])
        return res


    def convertHexaToDec(self, number):
        digit1 = self.convertHexaLetterToNumber(number[:1])
        digit2 = self.convertHexaLetterToNumber(number[-1:])
        return int(digit1) * 16 + int(digit2)


    def convertHexaLetterToNumber(self, digit):
        if digit == 'A':
            return 10
        elif digit == 'B':
            return 11
        elif digit == 'C':
            return 12
        elif digit == 'D':
            return 13
        elif digit == 'E':
            return 14
        elif digit == 'F':
            return 15
        else:
            return digit


class StructureInformation(object):
    def __init__(self, mainWindow):
        self.window = mainWindow
        self.listInfo = self.getStructInfo()

    # Return a dictionary containing volume, min, max and mean doses for all the ROIs
    def getStructInfo(self):
        res = dict()
        for id, value in self.window.rois.items():
            dvh = self.window.raw_dvh[id]
            counts = self.window.dvh_x_y[id]['counts']

            structInfo = dict()
            structInfo['volume'] = float("{0:.3f}".format(dvh.volume))

            # The volume of the ROI is equal to 0
            if dvh.volume == 0:
                structInfo['min'] = '-'
                structInfo['max'] = '-'
                structInfo['mean'] = '-'

            # The volume of the ROI is greater than 0
            else:
                value_DVH = 100 * counts / dvh.volume
                index = 0

                # Get the min dose of the ROI
                while index < len(value_DVH) and int(value_DVH.item(index)) == 100:
                    index += 1

                # Set the min dose value
                if index == 0:
                    structInfo['min'] = 0
                else:
                    structInfo['min'] = index-1


                # Get the mean dose of the ROI
                while index < len(value_DVH) and value_DVH.item(index) > 50:
                    index += 1

                # Set the max dose value
                # Index at 0 cGy
                if index == 0:
                    structInfo['mean'] = 0
                # Index > 0 cGy
                else:
                    structInfo['mean'] = index-1


                # Get the max dose of the ROI
                while index < len(value_DVH) and value_DVH.item(index) != 0:
                    index += 1

                # Set the max dose value
                # Index at 0 cGy
                if index == 0:
                    structInfo['max'] = 0
                # Index > 0 cGy
                else:
                    structInfo['max'] = index-1


            res[id] = structInfo

        return res

    def getVolume(self, index):
        return self.listInfo[index]['volume']

    def getMin(self, index):
        return self.listInfo[index]['min']

    def getMax(self, index):
        return self.listInfo[index]['max']

    def getMean(self, index):
        return self.listInfo[index]['mean']<|MERGE_RESOLUTION|>--- conflicted
+++ resolved
@@ -49,12 +49,8 @@
             # If it exists, read data from file into the self.dict_windowing variable
             self.dict_windowing = {}
             with open('src/data/csv/imageWindowing.csv', "r") as fileInput:
-<<<<<<< HEAD
                 next(fileInput)
                 self.dict_windowing["Normal"] = [ self.window, self.level]
-=======
-                next(fileInput) # Skip headers
->>>>>>> 2407e409
                 for row in fileInput:
                     # Format: Organ - Scan - Window - Level
                     items = [item for item in row.split(',')]
