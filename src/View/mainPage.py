import matplotlib.pylab as plt
from PyQt5.QtWidgets import QMessageBox

try:
    from matplotlib import _cntr as cntr
except ImportError:
    import legacycontour._cntr as cntr
import src.View.resources_rc
from copy import deepcopy

from PyQt5.QtCore import Qt
from PyQt5.QtGui import QTransform
from src.Controller.Add_On_OController import AddOptions
from src.Model.CalculateDVHs import *
from src.Model.CalculateImages import *
from src.Model.GetPatientInfo import *
from src.Model.ROI import *
from src.Model.Isodose import *
from src.View.InputDialogs import Rxdose_Check
from src.Controller.mainPageController import MainPage
from matplotlib.backends.backend_qt5agg import FigureCanvasQTAgg as FigureCanvas


class Ui_MainWindow(object):

    def setupUi(self, MainWindow, path, dataset, filepaths, rois, raw_dvh, dvhxy, raw_contour, num_points, pixluts):

        ##############################
        #  LOAD PATIENT INFORMATION  #
        ##############################
        self.dataset = dataset
        self.raw_dvh = raw_dvh
        self.dvh_x_y = dvhxy
        self.rois = rois
        self.filepaths = filepaths
        self.path = path
        dataset = self.dataset
        self.dose_pixluts = get_dose_pixluts(self.dataset)

        self.rxdose = 1
        if self.dataset['rtplan']:
            if 'DoseReferenceSequence' in self.dataset['rtplan']:
                if self.dataset['rtplan'].DoseReferenceSequence[0].DoseReferenceStructureType:
                    self.rxdose = self.dataset['rtplan'].DoseReferenceSequence[0].TargetPrescriptionDose * 100
            elif self.dataset['rtplan'].FractionGroupSequence:
                fraction_group = self.dataset['rtplan'].FractionGroupSequence[0]
                if ("NumberOfFractionsPlanned" in fraction_group) and \
                        ("ReferencedBeamSequence" in fraction_group):
                    beams = fraction_group.ReferencedBeamSequence
                    number_of_fractions = fraction_group.NumberOfFractionsPlanned
                    for beam in beams:
                        if "BeamDose" in beam:
                            self.rxdose += beam.BeamDose * number_of_fractions * 100
        self.rxdose = round(self.rxdose)
        dose_check_dialog = Rxdose_Check(self.rxdose)
        dose_check_dialog.exec()
        self.rxdose = dose_check_dialog.get_dose()

        # WindowWidth and WindowCenter values in the DICOM file can be either
        # a list or a float. The following lines of code check what instance
        # the values belong to and sets the window and level values accordingly
        # The values are converted from the type pydicom.valuerep.DSfloat to
        # int for processing later on in the program
        if isinstance(self.dataset[0].WindowWidth, pydicom.valuerep.DSfloat):
            self.window = int(self.dataset[0].WindowWidth)
        elif isinstance(self.dataset[0].WindowWidth, pydicom.multival.MultiValue):
            self.window = int(self.dataset[0].WindowWidth[1])

        if isinstance(self.dataset[0].WindowCenter, pydicom.valuerep.DSfloat):
            self.level = int(self.dataset[0].WindowCenter)
        elif isinstance(self.dataset[0].WindowCenter, pydicom.multival.MultiValue):
            self.level = int(self.dataset[0].WindowCenter[1])

        # Variables to check for the mouse position when altering the window and
        # level values
        self.x1, self.y1 = 256, 256

        # Check to see if the imageWindowing.csv file exists
        if os.path.exists('src/data/csv/imageWindowing.csv'):
            # If it exists, read data from file into the self.dict_windowing variable
            self.dict_windowing = {}
            with open('src/data/csv/imageWindowing.csv', "r") as fileInput:
                next(fileInput)
                self.dict_windowing["Normal"] = [self.window, self.level]
                for row in fileInput:
                    # Format: Organ - Scan - Window - Level
                    items = [item for item in row.split(',')]
                    self.dict_windowing[items[0]] = [
                        int(items[2]), int(items[3])]
        else:
            # If csv does not exist, initialize dictionary with default values
            self.dict_windowing = {"Normal": [self.window, self.level], "Lung": [1600, -300],
                                   "Bone": [1400, 700], "Brain": [160, 950],
                                   "Soft Tissue": [400, 800], "Head and Neck": [275, 900]}

        self.pixel_values = convert_raw_data(self.dataset)
        self.pixmaps = get_pixmaps(self.pixel_values, self.window, self.level)

        self.file_rtss = self.filepaths['rtss']
        self.file_rtdose = self.filepaths['rtdose']
        self.dataset_rtss = pydicom.dcmread(self.file_rtss, force=True)
        self.dataset_rtdose = pydicom.dcmread(self.file_rtdose, force=True)

        # self.rois = get_roi_info(self.dataset_rtss)
        self.listRoisID = self.orderedListRoiID()
        self.dict_UID = dict_instanceUID(self.dataset)
        self.selected_rois = []
        self.selected_doses = []

        # self.raw_dvh = calc_dvhs(self.dataset_rtss, self.dataset_rtdose, self.rois)
        # self.dvh_x_y = converge_to_O_dvh(self.raw_dvh)
        self.roi_info = StructureInformation(self)
        self.basicInfo = get_basic_info(self.dataset[0])
        self.pixmapWindowing = None

        self.dict_pixluts = pixluts
        self.dict_raw_ContourData = raw_contour
        self.dict_NumPoints = num_points

        self.dict_polygons = {}

        self.zoom = 1

        # DICOM Tree for RTSS file
        self.dicomTree_rtss = DicomTree(self.file_rtss)
        self.dictDicomTree_rtss = self.dicomTree_rtss.dict

        # DICOM Tree for RT Dose file
        self.dicomTree_rtdose = DicomTree(self.file_rtdose)
        self.dictDicomTree_rtdose = self.dicomTree_rtdose.dict

        # Patient Position
        filename_CT0 = self.filepaths[0]
        dicomTreeSlice_CT0 = DicomTree(filename_CT0)
        dictSlice_CT0 = dicomTreeSlice_CT0.dict
        self.patient_HFS = dictSlice_CT0['Patient Position'][0][:2] == 'HF'

        self.roiColor = self.initRoiColor()  # Color squares initialization for each ROI
        self.callClass = MainPage(self.path, self.dataset, self.filepaths, self.raw_dvh)
        self.callManager = AddOptions()


        ##########################################
        #  IMPLEMENTATION OF THE MAIN PAGE VIEW  #
        ##########################################

        # Main Window
        MainWindow.setObjectName("MainWindow")
        MainWindow.setMinimumSize(1080, 700)
        MainWindow.setWindowIcon(QtGui.QIcon("src/Icon/DONE.jpg"))
        # Central Layer
        self.mainWidget = QtWidgets.QWidget(MainWindow)
        self.mainWidget.setObjectName("mainWidget")
        self.mainWidget.setFocusPolicy(Qt.NoFocus)
        self.main_vLayout = QtWidgets.QVBoxLayout(self.mainWidget)

        #######################################
        #######################################

        # Patient Bar
        self.patient_widget = QtWidgets.QWidget(self.mainWidget)
        self.hLayout_patient = QtWidgets.QHBoxLayout(self.patient_widget)

        # Patient Icon
        self.patient_icon = QtWidgets.QLabel(self.patient_widget)
        self.patient_icon.setGeometry(QtCore.QRect(10, 5, 30, 30))
        self.patient_icon.setText("")
        self.patient_icon.setPixmap(QtGui.QPixmap(":/images/Icon/patient.png"))
        self.patient_icon.setObjectName("patient_icon")

        # Name Patient (layout)
        self.patient_name_widget = QtWidgets.QWidget(self.patient_widget)
        self.patient_name_widget.setGeometry(QtCore.QRect(50, 5, 370, 31))
        self.patient_name_widget.setObjectName("widget3")
        self.hLayout_name = QtWidgets.QHBoxLayout(self.patient_name_widget)
        self.hLayout_name.setContentsMargins(0, 0, 0, 0)
        self.hLayout_name.setObjectName("hLayout_name")
        self.patient_name_widget.setFocusPolicy(Qt.NoFocus)
        # Name Patient (label)
        self.patient_name = QtWidgets.QLabel(self.patient_name_widget)
        self.patient_name.setObjectName("patient_name")
        self.patient_name.setFont(QtGui.QFont(
            "Laksaman", weight=QtGui.QFont.Bold, pointSize=10))
        self.hLayout_name.addWidget(self.patient_name)
        # Name Patient (box)
        self.patient_name_box = QtWidgets.QLabel(self.patient_name_widget)
        self.patient_name_box.setObjectName("patient_name_box")
        self.patient_name_box.setAlignment(
            QtCore.Qt.AlignLeft | QtCore.Qt.AlignVCenter)
        self.patient_name_box.setFont(QtGui.QFont("Laksaman", pointSize=10))
        self.hLayout_name.addWidget(self.patient_name_box)

        # Patient ID (layout)
        self.patient_ID_widget = QtWidgets.QWidget(self.patient_widget)
        self.patient_ID_widget.setGeometry(QtCore.QRect(500, 5, 280, 31))
        self.patient_ID_widget.setObjectName("widget4")
        self.hLayout_ID = QtWidgets.QHBoxLayout(self.patient_ID_widget)
        self.hLayout_ID.setContentsMargins(0, 0, 0, 0)
        self.hLayout_ID.setObjectName("hLayout_ID")
        self.patient_ID_widget.setFocusPolicy(Qt.NoFocus)
        # Patient ID (label)
        self.patient_ID = QtWidgets.QLabel(self.patient_ID_widget)
        self.patient_ID.setObjectName("patient_ID")
        self.patient_ID.setFont(QtGui.QFont(
            "Laksaman", weight=QtGui.QFont.Bold, pointSize=10))
        self.hLayout_ID.addWidget(self.patient_ID)
        # Patient ID (box)
        self.patient_ID_box = QtWidgets.QLabel(self.patient_ID_widget)
        self.patient_ID_box.setObjectName("patient_ID_box")
        self.patient_ID_box.setFont(QtGui.QFont("Laksaman", pointSize=10))
        self.hLayout_ID.addWidget(self.patient_ID_box)

        # Gender (layout)
        self.patient_gender_widget = QtWidgets.QWidget(self.patient_widget)
        self.patient_gender_widget.setGeometry(QtCore.QRect(830, 5, 111, 31))
        self.patient_gender_widget.setObjectName("widget2")
        self.patient_gender_widget.setFocusPolicy(Qt.NoFocus)
        self.hLayout_gender = QtWidgets.QHBoxLayout(self.patient_gender_widget)
        self.hLayout_gender.setContentsMargins(0, 0, 0, 0)
        self.hLayout_gender.setObjectName("hLayout_gender")
        # Gender (label)
        self.patient_gender = QtWidgets.QLabel(self.patient_gender_widget)
        self.patient_gender.setObjectName("patient_gender")
        self.patient_gender.setFont(QtGui.QFont(
            "Laksaman", weight=QtGui.QFont.Bold, pointSize=10))
        self.hLayout_gender.addWidget(self.patient_gender)
        # Gender (box)
        self.patient_gender_box = QtWidgets.QLabel(self.patient_gender_widget)
        self.patient_gender_box.setObjectName("patient_gender_box")
        self.patient_gender_box.setFont(QtGui.QFont("Laksaman", pointSize=10))
        self.hLayout_gender.addWidget(self.patient_gender_box)

        # Date of Birth (layout)
        self.patient_DOB_widget = QtWidgets.QWidget(self.patient_widget)
        self.patient_DOB_widget.setGeometry(QtCore.QRect(950, 5, 95, 31))
        self.patient_DOB_widget.setObjectName("widget1")
        self.patient_DOB_widget.setFocusPolicy(Qt.NoFocus)
        self.hLayout_DOB = QtWidgets.QHBoxLayout(self.patient_DOB_widget)
        self.hLayout_DOB.setContentsMargins(0, 0, 0, 0)
        self.hLayout_DOB.setObjectName("hLayout_DOB")
        # Date of Birth (label)
        self.patient_DOB = QtWidgets.QLabel(self.patient_DOB_widget)
        self.patient_DOB.setObjectName("patient_DOB")
        self.patient_DOB.setFont(QtGui.QFont(
            "Laksaman", weight=QtGui.QFont.Bold, pointSize=10))
        self.hLayout_DOB.addWidget(self.patient_DOB)
        # Date of Birth (box)
        self.patient_DOB_box = QtWidgets.QLabel(self.patient_DOB_widget)
        self.patient_DOB_box.setObjectName("patient_DOB_box")
        self.patient_DOB_box.setFont(QtGui.QFont("Laksaman", pointSize=10))
        self.hLayout_DOB.addWidget(self.patient_DOB_box)

        self.hLayout_patient.addWidget(self.patient_icon)
        self.hLayout_patient.addWidget(self.patient_name_widget)
        self.hLayout_patient.addWidget(self.patient_ID_widget)
        self.hLayout_patient.addWidget(self.patient_gender_widget)
        self.hLayout_patient.addWidget(self.patient_DOB_widget)

        self.main_vLayout.addWidget(self.patient_widget)

        self.patient_icon.raise_()
        self.patient_name.raise_()
        self.patient_name_box.raise_()
        self.patient_ID.raise_()
        self.patient_ID_box.raise_()
        self.patient_gender_box.raise_()
        self.patient_DOB_box.raise_()
        self.patient_gender.raise_()
        self.patient_DOB.raise_()
        self.patient_gender_box.raise_()
        self.patient_gender.raise_()
        self.patient_DOB_box.raise_()
        self.patient_gender_box.raise_()


        #######################################
        #######################################


        self.mainView_widget = QtWidgets.QWidget(MainWindow)
        self.mainView_widget.setObjectName("mainView_widget")
        self.mainView_widget.setFocusPolicy(Qt.NoFocus)
        self.hLayout_mainView = QtWidgets.QHBoxLayout(self.mainView_widget)

        # Left Column
        self.left_widget = QtWidgets.QWidget(self.mainWidget)
        self.vLayout_left = QtWidgets.QHBoxLayout(self.left_widget)

        #######################################
        
        # Left Top Column: Structure and Isodoses Tabs
        self.tab1 = QtWidgets.QTabWidget(self.left_widget)
        self.tab1.setFocusPolicy(Qt.NoFocus)
        self.tab1.setGeometry(QtCore.QRect(0, 40, 200, 361))
        self.tab1.setObjectName("tab1")
        # Left Column: Structures tab
        self.initStructCol()
        self.updateStructCol()
        self.tab1.addTab(self.tab1_structures, "")
        # Left Column: Isodoses tab
        self.initIsodColumn()
        self.tab1.addTab(self.tab1_isodoses, "")

        #######################################

        # Left Bottom Column: Structure Information
        self.structInfo_widget = QtWidgets.QWidget(self.left_widget)
        self.vLayout_StructInfo = QtWidgets.QHBoxLayout(self.structInfo_widget)
        self.vLayout_StructInfo.setContentsMargins(0, 0, 0, 0)
        self.vLayout_StructInfo.setObjectName("vLayout_StructInfo")

        self.frame_struct_info = QtWidgets.QFrame(self.mainWidget)
        self.frame_struct_info.setGeometry(QtCore.QRect(0, 400, 200, 201))
        self.frame_struct_info.setFrameShape(QtWidgets.QFrame.StyledPanel)
        self.frame_struct_info.setFrameShadow(QtWidgets.QFrame.Raised)
        self.frame_struct_info.setObjectName("frame_struct_info")
        self.frame_struct_info.setFocusPolicy(Qt.NoFocus)

        # Layout Icon and Text "Structure Information"
        self.structInfo_label_widget = QtWidgets.QWidget(self.frame_struct_info)
        self.structInfo_label_widget.setFocusPolicy(Qt.NoFocus)
        self.structInfo_label_widget.setGeometry(QtCore.QRect(5, 5, 160, 28))
        self.structInfo_label_widget.setObjectName("structInfo_label_widget")

        # Structure Information: Information Icon
        self.structInfo_icon = QtWidgets.QLabel(self.structInfo_label_widget)
        self.structInfo_icon.setText("")
        self.structInfo_icon.setPixmap(QtGui.QPixmap(":/images/Icon/info.png"))
        self.structInfo_icon.setObjectName("structInfo_icon")

        # Structure Information: Structure Information Label
        self.structInfo_label = QtWidgets.QLabel(self.structInfo_label_widget)
        self.structInfo_label.setFont(QtGui.QFont(
            "Laksaman", weight=QtGui.QFont.Bold, pointSize=10))
        self.structInfo_label.setObjectName("structInfo_label")
        
        # Structure Information: "Select Structure" combobox
        self.initStructInfoSelector()

        # Structure Information: "Volume"
        # self.struct_volume_widget = QtWidgets.QWidget(self.mainWidget)
        # "Volume" label
        self.struct_volume_label = QtWidgets.QLabel(self.frame_struct_info)
        self.struct_volume_label.setGeometry(QtCore.QRect(10, 70, 68, 29))
        self.struct_volume_label.setStyleSheet("font: 10pt \"Laksaman\";")
        self.struct_volume_label.setObjectName("struct_volume_label")
        # "Volume" box
        self.struct_volume_box = QtWidgets.QLabel(self.frame_struct_info)
        self.struct_volume_box.setGeometry(QtCore.QRect(95, 70, 81, 31))
        self.struct_volume_box.setStyleSheet("font: 10pt \"Laksaman\";")
        self.struct_volume_box.setObjectName("struct_volume_box")
        # "Volume" unit
        self.struct_volume_unit = QtWidgets.QLabel(self.frame_struct_info)
        self.struct_volume_unit.setGeometry(QtCore.QRect(160, 70, 81, 31))
        self.struct_volume_unit.setStyleSheet("font: 10pt \"Laksaman\";")
        self.struct_volume_unit.setObjectName("struct_volume_unit")

        # Structure Information: "Min Dose" label
        self.struct_minDose_label = QtWidgets.QLabel(self.frame_struct_info)
        self.struct_minDose_label.setGeometry(QtCore.QRect(10, 100, 68, 31))
        self.struct_minDose_label.setStyleSheet("font: 10pt \"Laksaman\";")
        self.struct_minDose_label.setObjectName("struct_minDose_label")
        # Structure Information: "Min Dose" box
        self.struct_minDose_box = QtWidgets.QLabel(self.frame_struct_info)
        self.struct_minDose_box.setGeometry(QtCore.QRect(95, 100, 81, 31))
        self.struct_minDose_box.setStyleSheet("font: 10pt \"Laksaman\";")
        self.struct_minDose_box.setObjectName("struct_minDose_box")
        # Structure Information: "Min Dose" unit
        self.struct_minDose_unit = QtWidgets.QLabel(self.frame_struct_info)
        self.struct_minDose_unit.setGeometry(QtCore.QRect(160, 100, 81, 31))
        self.struct_minDose_unit.setStyleSheet("font: 10pt \"Laksaman\";")
        self.struct_minDose_unit.setObjectName("struct_minDose_unit")

        # Structure Information: "Max Dose" label
        self.struct_maxDose_label = QtWidgets.QLabel(self.frame_struct_info)
        self.struct_maxDose_label.setGeometry(QtCore.QRect(10, 130, 68, 31))
        self.struct_maxDose_label.setStyleSheet("font: 10pt \"Laksaman\";")
        self.struct_maxDose_label.setObjectName("struct_maxDose_label")
        # Structure Information: "Max Dose" box
        self.struct_maxDose_box = QtWidgets.QLabel(self.frame_struct_info)
        self.struct_maxDose_box.setGeometry(QtCore.QRect(95, 130, 81, 31))
        self.struct_maxDose_box.setStyleSheet("font: 10pt \"Laksaman\";")
        self.struct_maxDose_box.setObjectName("struct_maxDose_box")
        # Structure Information: "Max Dose" unit
        self.struct_maxDose_unit = QtWidgets.QLabel(self.frame_struct_info)
        self.struct_maxDose_unit.setGeometry(QtCore.QRect(160, 130, 81, 31))
        self.struct_maxDose_unit.setStyleSheet("font: 10pt \"Laksaman\";")
        self.struct_maxDose_unit.setObjectName("struct_maxDose_unit")

        # Structure Information: "Mean Dose" label
        self.struct_meanDose_label = QtWidgets.QLabel(self.frame_struct_info)
        self.struct_meanDose_label.setGeometry(QtCore.QRect(10, 160, 81, 31))
        self.struct_meanDose_label.setStyleSheet("font: 10pt \"Laksaman\";")
        self.struct_meanDose_label.setObjectName("struct_meanDose_label")
        # Structure Information: "Mean Dose" box
        self.struct_meanDose_box = QtWidgets.QLabel(self.frame_struct_info)
        self.struct_meanDose_box.setGeometry(QtCore.QRect(95, 160, 81, 31))
        self.struct_meanDose_box.setStyleSheet("font: 10pt \"Laksaman\";")
        self.struct_meanDose_box.setObjectName("struct_meanDose_box")
        # Structure Information: "Mean Dose" unit
        self.struct_meanDose_unit = QtWidgets.QLabel(self.frame_struct_info)
        self.struct_meanDose_unit.setGeometry(QtCore.QRect(160, 160, 81, 31))
        self.struct_meanDose_unit.setStyleSheet("font: 10pt \"Laksaman\";")
        self.struct_meanDose_unit.setObjectName("struct_meanDose_unit")

        self.frame_struct_info.setLayout(self.vLayout_StructInfo)
        self.vLayout_left.addWidget(self.tab1)
        self.vLayout_left.addWidget(self.structInfo_widget)

        ############################################
        ############################################

        # Main view
        self.tab2 = QtWidgets.QTabWidget(self.mainWidget)
        self.tab2.setGeometry(QtCore.QRect(200, 40, 880, 561))
        self.tab2.setCursor(QtGui.QCursor(QtCore.Qt.ArrowCursor))
        self.tab2.setObjectName("tab2")

        # Main view: DICOM View
        self.tab2_view = QtWidgets.QWidget()
        self.tab2_view.setFocusPolicy(Qt.NoFocus)
        self.tab2_view.setObjectName("tab2_view")
        self.gridLayout_view = QtWidgets.QGridLayout(self.tab2_view)
        self.gridLayout_view.setContentsMargins(0, 0, 0, 0)
        self.gridLayout_view.setHorizontalSpacing(0)

        # Vertical Slider
        self.initSlider()
        self.slider.setFocusPolicy(Qt.NoFocus)
        self.gridLayout_view.addWidget(self.slider, 0, 1, 1, 1)
        # DICOM image processing
        self.initDICOM_view()
        self.updateDICOM_view()
        self.gridLayout_view.addWidget(self.DICOM_view, 0, 0, 1, 1)
        self.tab2.addTab(self.tab2_view, "")

        #######################################

        # Main view: DVH
        self.tab2_DVH = QtWidgets.QWidget()
        self.tab2_DVH.setObjectName("tab2_DVH")
        self.tab2_DVH.setFocusPolicy(Qt.NoFocus)
        # DVH layout
        self.widget_DVH = QtWidgets.QWidget(self.tab2_DVH)
        self.widget_DVH.setGeometry(QtCore.QRect(0, 0, 877, 520))
        self.widget_DVH.setObjectName("widget_DVH")
        self.gridL_DVH = QtWidgets.QGridLayout(self.widget_DVH)
        self.gridL_DVH.setObjectName("gridL_DVH")
        self.widget_DVH.setFocusPolicy(Qt.NoFocus)

        # DVH Processing
        self.initDVH_view()
        # DVH: Export DVH Button
        self.addExportDVH_button()
        self.tab2.addTab(self.tab2_DVH, "")

        #######################################

        # Main view: DICOM Tree
        self.tab2_DICOM_tree = QtWidgets.QWidget()
        self.tab2_DICOM_tree.setObjectName("tab2_DICOM_tree")
        self.tab2_DICOM_tree.setFocusPolicy(Qt.NoFocus)
        # Tree View tab grid layout
        self.vboxL_Tree = QtWidgets.QVBoxLayout(self.tab2_DICOM_tree)
        self.vboxL_Tree.setObjectName("vboxL_Tree")
        self.vboxL_Tree.setContentsMargins(0, 0, 0, 0)
        # Tree view selector
        self.initTreeViewSelector()
        # Creation of the Tree View
        self.treeView = QtWidgets.QTreeView(self.tab2_DICOM_tree)
        self.treeView.setFocusPolicy(Qt.NoFocus)
        self.initTree()
        self.initTreeParameters()
        self.tab2.addTab(self.tab2_DICOM_tree, "")

        #######################################

        # Main view: Clinical Data
        self.tab2_clinical_data = QtWidgets.QWidget()
        self.tab2_clinical_data.setFocusPolicy(Qt.NoFocus)
        # check for csv data
        reg = '/[clinicaldata]*[.csv]'
        if not glob.glob(self.path + reg):
            self.callClass.display_cd_form(self.tab2, self.path)
        else:
            self.callClass.display_cd_dat(self.tab2, self.path)
        self.tab2.setFocusPolicy(Qt.NoFocus)


        self.hLayout_mainView.addWidget(self.left_widget)
        self.hLayout_mainView.addWidget(self.tab2)

        self.main_vLayout.addWidget(self.mainView_widget)

        self.structInfo_icon.raise_()
        self.structInfo_label.raise_()
        self.comboBoxStructInfo.raise_()
        self.struct_volume_label.raise_()
        self.struct_minDose_label.raise_()
        self.struct_maxDose_label.raise_()
        self.struct_meanDose_label.raise_()
        self.struct_volume_box.raise_()
        self.struct_minDose_box.raise_()
        self.struct_maxDose_box.raise_()
        self.struct_meanDose_box.raise_()
        self.struct_volume_unit.raise_()
        self.struct_minDose_unit.raise_()
        self.struct_maxDose_unit.raise_()
        self.struct_meanDose_unit.raise_()
        self.tab1.raise_()
        self.tab2.raise_()
        self.frame_struct_info.raise_()

        # Bottom Layer
        self.bottom_widget = QtWidgets.QWidget(self.mainWidget)
        self.frame_bottom = QtWidgets.QFrame(self.mainWidget)
        self.frame_bottom.setGeometry(QtCore.QRect(0, 600, 1080, 27))
        self.frame_bottom.setFrameShape(QtWidgets.QFrame.StyledPanel)
        self.frame_bottom.setFrameShadow(QtWidgets.QFrame.Raised)
        self.frame_bottom.setObjectName("frame_bottom")
        self.frame_bottom.setFocusPolicy(Qt.NoFocus)
        self.hLayout_bottom = QtWidgets.QHBoxLayout(self.frame_bottom)

        # Bottom Layer: "@Onko2019" label
        self.label = QtWidgets.QLabel(self.frame_bottom)
        self.label.setGeometry(QtCore.QRect(1000, 0, 91, 29))
        self.label.setStyleSheet("font: 9pt \"Laksaman\";")
        self.label.setObjectName("label")
        self.label.setFocusPolicy(Qt.NoFocus)
        self.hLayout_bottom.addWidget(self.label)

        self.main_vLayout.addWidget(self.frame_bottom)
        self.frame_bottom.raise_()

        MainWindow.setCentralWidget(self.mainWidget)

        #######################################
        #######################################

        # Menu Bar
        self.menubar = QtWidgets.QMenuBar(MainWindow)
        self.menubar.setGeometry(QtCore.QRect(0, 0, 901, 35))
        self.menubar.setObjectName("menubar")
        MainWindow.setMenuBar(self.menubar)
        self.menubar.setFocusPolicy(Qt.NoFocus)

        # Menu Bar: File, Edit, Tools, Help
        self.menuFile = QtWidgets.QMenu(self.menubar)
        self.menuFile.setObjectName("menuFile")
        self.menuEdit = QtWidgets.QMenu(self.menubar)
        self.menuEdit.setObjectName("menuEdit")
        self.menuTools = QtWidgets.QMenu(self.menubar)
        self.menuTools.setObjectName("menuTools")
        self.menuHelp = QtWidgets.QMenu(self.menubar)
        self.menuHelp.setObjectName("menuHelp")

        # All icons used for menu bar and toolbar
        iconOpen = QtGui.QIcon()
        iconOpen.addPixmap(QtGui.QPixmap(":/images/Icon/open_patient.png"),
                           QtGui.QIcon.Normal, QtGui.QIcon.On)
        iconAnonymize_and_Save = QtGui.QIcon()
        iconAnonymize_and_Save.addPixmap(QtGui.QPixmap(":/images/Icon/AnonButton3.png"),
                                         QtGui.QIcon.Normal, QtGui.QIcon.On)
        iconZoom_In = QtGui.QIcon()
        iconZoom_In.addPixmap(QtGui.QPixmap(":/images/Icon/plus.png"),
                              QtGui.QIcon.Normal, QtGui.QIcon.On)
        iconZoom_Out = QtGui.QIcon()
        iconZoom_Out.addPixmap(QtGui.QPixmap(":/images/Icon/minus.png"),
                               QtGui.QIcon.Normal, QtGui.QIcon.On)
        iconWindowing = QtGui.QIcon()
        iconWindowing.addPixmap(QtGui.QPixmap(":/images/Icon/windowing.png"),
                                QtGui.QIcon.Normal, QtGui.QIcon.On)
        iconTransect = QtGui.QIcon()
        iconTransect.addPixmap(QtGui.QPixmap(":/images/Icon/transect.png"),
                               QtGui.QIcon.Normal, QtGui.QIcon.On)
        iconBrush = QtGui.QIcon()
        iconBrush.addPixmap(QtGui.QPixmap(":/images/Icon/ROI_Brush.png"),
                            QtGui.QIcon.Normal, QtGui.QIcon.On)
        iconIsodose = QtGui.QIcon()
        iconIsodose.addPixmap(QtGui.QPixmap(":/images/Icon/ROI_Isodose.png"),
                              QtGui.QIcon.Normal, QtGui.QIcon.On)
        iconadd_on_options = QtGui.QIcon()
        iconadd_on_options.addPixmap(QtGui.QPixmap(":/images/Icon/management.png"),
                                     QtGui.QIcon.Normal, QtGui.QIcon.On)
        iconExport = QtGui.QIcon()
        iconExport.addPixmap(QtGui.QPixmap(":/images/Icon/export.png"),
                             QtGui.QIcon.Normal, QtGui.QIcon.On)

        # Set Menu Bar (Tools tab)
        self.menuWindowing = QtWidgets.QMenu(self.menuTools)
        self.menuWindowing.setObjectName("menuWindowing")
        self.menuWindowing.setIcon(iconWindowing)
        self.menuROI_Creation = QtWidgets.QMenu(self.menuTools)
        self.menuROI_Creation.setObjectName("menuROI_Creation")
        self.menuExport = QtWidgets.QMenu(self.menuTools)
        self.menuExport.setIcon(iconExport)
        self.menuExport.setObjectName("menuExport")

        # Set Tool Bar
        self.toolBar = QtWidgets.QToolBar(MainWindow)
        self.toolBar.setCursor(QtGui.QCursor(QtCore.Qt.PointingHandCursor))
        self.toolBar.setMovable(False)
        self.toolBar.setObjectName("toolBar")
        MainWindow.addToolBar(QtCore.Qt.TopToolBarArea, self.toolBar)

        # Open Patient Action
        self.actionOpen = QtWidgets.QAction(MainWindow)
        self.actionOpen.setIcon(iconOpen)
        self.actionOpen.setIconVisibleInMenu(True)
        self.actionOpen.setObjectName("actionOpen")

        # Import Action
        self.actionImport = QtWidgets.QAction(MainWindow)
        self.actionImport.setObjectName("actionImport")

        # Save Action
        self.actionSave = QtWidgets.QAction(MainWindow)
        self.actionSave.setObjectName("actionSave")

        # Save as Anonymous Action
        self.actionSave_as_Anonymous = QtWidgets.QAction(MainWindow)
        self.actionSave_as_Anonymous.setObjectName("actionSave_as_Anonymous")

        # Exit Action
        self.actionExit = QtWidgets.QAction(MainWindow)
        self.actionExit.setObjectName("actionExit")

        # Undo Action
        self.actionUndo = QtWidgets.QAction(MainWindow)
        self.actionUndo.setObjectName("actionUndo")

        # Redo Action
        self.actionRedo = QtWidgets.QAction(MainWindow)
        self.actionRedo.setObjectName("actionRedo")

        # Rename ROI Action
        self.actionRename_ROI = QtWidgets.QAction(MainWindow)
        self.actionRename_ROI.setObjectName("actionRename_ROI")

        # Delete ROI Action
        self.actionDelete_ROI = QtWidgets.QAction(MainWindow)
        self.actionDelete_ROI.setObjectName("actionDelete_ROI")

        # Zoom In Action
        self.actionZoom_In = QtWidgets.QAction(MainWindow)
        self.actionZoom_In.setIcon(iconZoom_In)
        self.actionZoom_In.setIconVisibleInMenu(True)
        self.actionZoom_In.setObjectName("actionZoom_In")
        self.actionZoom_In.triggered.connect(self.zoomIn)

        # Zoom Out Action
        self.actionZoom_Out = QtWidgets.QAction(MainWindow)

        self.actionZoom_Out.setIcon(iconZoom_Out)
        self.actionZoom_Out.setIconVisibleInMenu(True)
        self.actionZoom_Out.setObjectName("actionZoom_Out")
        self.actionZoom_Out.triggered.connect(self.zoomOut)

        # Windowing Action
        self.actionWindowing = QtWidgets.QAction(MainWindow)
        self.actionWindowing.setIcon(iconWindowing)
        self.actionWindowing.setIconVisibleInMenu(True)
        self.actionWindowing.setObjectName("actionWindowing")
        self.initWindowingMenu(MainWindow)

        # Transect Action
        self.actionTransect = QtWidgets.QAction(MainWindow)
        self.actionTransect.setIcon(iconTransect)
        self.actionTransect.setIconVisibleInMenu(True)
        self.actionTransect.setObjectName("actionTransect")
        self.actionTransect.triggered.connect(self.transectHandler)

        # ROI by brush Action
        self.actionBrush = QtWidgets.QAction(MainWindow)
        self.actionBrush.setIcon(iconBrush)
        self.actionBrush.setIconVisibleInMenu(True)
        self.actionBrush.setObjectName("actionBrush")

        # ROI by Isodose Action
        self.actionIsodose = QtWidgets.QAction(MainWindow)
        self.actionIsodose.setIcon(iconIsodose)
        self.actionIsodose.setIconVisibleInMenu(True)
        self.actionIsodose.setObjectName("actionIsodose")

        # Add-On Options Action
        self.actionadd_on_options = QtWidgets.QAction(MainWindow)
        self.actionadd_on_options.setIcon(iconadd_on_options)
        self.actionadd_on_options.setIconVisibleInMenu(True)
        self.actionadd_on_options.setObjectName("actionadd_on_options")
        self.actionadd_on_options.triggered.connect(self.AddOnOptionsHandler)

        # Anonymize and Save Action
        self.actionAnonymize_and_Save = QtWidgets.QAction(MainWindow)
        self.actionAnonymize_and_Save.setIcon(iconAnonymize_and_Save)
        self.actionAnonymize_and_Save.setIconVisibleInMenu(True)
        self.actionAnonymize_and_Save.setObjectName("actionAnonymize_and_Save")
        self.actionAnonymize_and_Save.triggered.connect(
            self.HandleAnonymization)

        # Export DVH Spreadsheet Action
        self.actionDVH_Spreadsheet = QtWidgets.QAction(MainWindow)
        self.actionDVH_Spreadsheet.setObjectName("actionDVH_Spreadsheet")

        # Export Clinical Data Action
        self.actionClinical_Data = QtWidgets.QAction(MainWindow)
        self.actionClinical_Data.setObjectName("actionClinical_Data")

        # Export Pyradiomics Action
        self.actionPyradiomics = QtWidgets.QAction(MainWindow)
        self.actionPyradiomics.setObjectName("actionPyradiomics")
        self.actionPyradiomics.triggered.connect(self.pyradiomicsHandler)

        # Build menu bar
        self.menuFile.addAction(self.actionOpen)
        self.menuFile.addAction(self.actionImport)
        self.menuFile.addSeparator()
        self.menuFile.addAction(self.actionSave)
        self.menuFile.addAction(self.actionSave_as_Anonymous)
        self.menuFile.addSeparator()
        self.menuFile.addAction(self.actionExit)
        self.menuEdit.addAction(self.actionUndo)
        self.menuEdit.addAction(self.actionRedo)
        self.menuEdit.addSeparator()
        self.menuEdit.addAction(self.actionRename_ROI)
        self.menuEdit.addAction(self.actionDelete_ROI)
        self.menuROI_Creation.addAction(self.actionBrush)
        self.menuROI_Creation.addAction(self.actionIsodose)
        self.menuExport.addAction(self.actionDVH_Spreadsheet)
        self.menuExport.addAction(self.actionClinical_Data)
        self.menuExport.addAction(self.actionPyradiomics)

        self.menubar.addAction(self.menuFile.menuAction())
        self.menubar.addAction(self.menuEdit.menuAction())
        self.menubar.addAction(self.menuTools.menuAction())
        self.menubar.addAction(self.menuHelp.menuAction())

        # Windowing drop-down list on toolbar
        self.windowingButton = QtWidgets.QToolButton()
        self.windowingButton.setMenu(self.menuWindowing)
        self.windowingButton.setPopupMode(QtWidgets.QToolButton.InstantPopup)
        self.windowingButton.setIcon(iconWindowing)
        self.windowingButton.setFocusPolicy(Qt.NoFocus)

        # Export Button drop-down list on toolbar
        self.exportButton = QtWidgets.QToolButton()
        self.exportButton.setMenu(self.menuExport)
        self.exportButton.setPopupMode(QtWidgets.QToolButton.InstantPopup)
        self.exportButton.setIcon(iconExport)
        self.exportButton.setFocusPolicy(Qt.NoFocus)

        # Build toolbar
        self.menuTools.addAction(self.actionZoom_In)
        self.menuTools.addAction(self.actionZoom_Out)
        self.menuTools.addAction(self.menuWindowing.menuAction())
        self.menuTools.addAction(self.actionTransect)
        self.menuTools.addAction(self.menuROI_Creation.menuAction())
        self.menuTools.addAction(self.actionadd_on_options)
        self.menuTools.addSeparator()
        self.menuTools.addAction(self.menuExport.menuAction())
        self.menuTools.addAction(self.actionAnonymize_and_Save)
        self.menuTools.setFocusPolicy(Qt.NoFocus)

        # To create a space in the toolbar
        self.toolbar_spacer = QtWidgets.QWidget()
        self.toolbar_spacer.setSizePolicy(
            QtWidgets.QSizePolicy.Expanding, QtWidgets.QSizePolicy.Expanding)
        self.toolbar_spacer.setFocusPolicy(Qt.NoFocus)
        # To create a space in the toolbar
        self.right_spacer = QtWidgets.QWidget()
        self.right_spacer.setSizePolicy(
            QtWidgets.QSizePolicy.Expanding, QtWidgets.QSizePolicy.Fixed)
        self.right_spacer.setFocusPolicy(Qt.NoFocus)

        self.toolBar.addAction(self.actionOpen)
        self.toolBar.addSeparator()
        self.toolBar.addAction(self.actionZoom_In)
        self.toolBar.addAction(self.actionZoom_Out)
        self.toolBar.addSeparator()
        self.toolBar.addWidget(self.windowingButton)
        self.toolBar.addSeparator()
        self.toolBar.addAction(self.actionTransect)
        self.toolBar.addSeparator()
        self.toolBar.addAction(self.actionBrush)
        self.toolBar.addAction(self.actionIsodose)
        self.toolBar.addSeparator()
        self.toolBar.addAction(self.actionadd_on_options)
        self.toolBar.addWidget(self.toolbar_spacer)
        self.toolBar.addWidget(self.exportButton)
        self.toolBar.addAction(self.actionAnonymize_and_Save)
        # self.toolBar.addWidget(self.right_spacer)

        self.retranslateUi(MainWindow)
        self.tab1.setCurrentIndex(0)
        self.tab2.setCurrentIndex(0)
        QtCore.QMetaObject.connectSlotsByName(MainWindow)

    def retranslateUi(self, MainWindow):
        _translate = QtCore.QCoreApplication.translate

        # Window title
        MainWindow.setWindowTitle(_translate("MainWindow", "Onko"))

        # Set tab labels
        self.tab1.setTabText(self.tab1.indexOf(
            self.tab1_structures), _translate("MainWindow", "Structures"))
        self.tab1.setTabText(self.tab1.indexOf(
            self.tab1_isodoses), _translate("MainWindow", "Isodoses"))
        self.tab2.setTabText(self.tab2.indexOf(
            self.tab2_view), _translate("MainWindow", "DICOM View"))
        self.tab2.setTabText(self.tab2.indexOf(
            self.tab2_DVH), _translate("MainWindow", "DVH"))
        self.tab2.setTabText(self.tab2.indexOf(
            self.tab2_DICOM_tree), _translate("MainWindow", "DICOM Tree"))
        self.tab2.setTabText(3, "Clinical Data")

        # self.tab2.setTabText(self.tab2.indexOf(self.tab2_clinical_data), _translate("MainWindow", "Clinical Data"))

        # Set "export DVH" button label
        self.button_exportDVH.setText(_translate("MainWindow", "Export DVH"))

        # Set bottom layer label
        self.label.setText(_translate("MainWindow", "@Onko 2019"))

        # Set structure information labels
        self.struct_volume_label.setText(_translate("MainWindow", "Volume:"))
        self.struct_minDose_label.setText(
            _translate("MainWindow", "Min Dose:"))
        self.struct_maxDose_label.setText(
            _translate("MainWindow", "Max Dose:"))
        self.struct_meanDose_label.setText(
            _translate("MainWindow", "Mean Dose:"))
        self.structInfo_label.setText(_translate(
            "MainWindow", "Structure Information"))

        # # Set structure information units
        self.struct_volume_unit.setText(_translate("MainWindow", "cm³"))
        self.struct_minDose_unit.setText(_translate("MainWindow", "cGy"))
        self.struct_maxDose_unit.setText(_translate("MainWindow", "cGy"))
        self.struct_meanDose_unit.setText(_translate("MainWindow", "cGy"))

        # Set patient bar labels
        self.patient_DOB.setText(_translate("MainWindow", "DOB"))
        self.patient_gender.setText(_translate("MainWindow", "Gender"))
        self.patient_name.setText(_translate("MainWindow", "Name"))
        self.patient_ID.setText(_translate("MainWindow", "ID"))

        # Set patient bar boxes
        self.patient_DOB_box.setText(_translate(
            "MainWindow", self.basicInfo['dob']))
        self.patient_gender_box.setText(_translate(
            "MainWindow", self.basicInfo['gender']))
        self.patient_ID_box.setText(_translate(
            "MainWindow", self.basicInfo['id']))
        self.patient_name_box.setText(_translate(
            "MainWindow", self.basicInfo['name']))

        # Set menu labels
        self.menuFile.setTitle(_translate("MainWindow", "File"))
        self.menuEdit.setTitle(_translate("MainWindow", "Edit"))
        self.menuEdit.setTitle(_translate("MainWindow", "Edit"))
        self.menuTools.setTitle(_translate("MainWindow", "Tools"))
        self.menuWindowing.setTitle(_translate("MainWindow", "Windowing"))
        self.menuROI_Creation.setTitle(
            _translate("MainWindow", "ROI Creation"))
        self.menuExport.setTitle(_translate("MainWindow", "Export"))
        self.menuHelp.setTitle(_translate("MainWindow", "Help"))
        self.toolBar.setWindowTitle(_translate("MainWindow", "toolBar"))

        # Set action labels (menu and tool bars)
        self.actionOpen.setText(_translate("MainWindow", "Open Patient..."))
        self.actionImport.setText(_translate("MainWindow", "Import..."))
        self.actionSave.setText(_translate("MainWindow", "Save"))
        self.actionSave_as_Anonymous.setText(
            _translate("MainWindow", "Save as Anonymous..."))
        self.actionExit.setText(_translate("MainWindow", "Exit"))
        self.actionUndo.setText(_translate("MainWindow", "Undo"))
        self.actionRedo.setText(_translate("MainWindow", "Redo"))
        self.actionRename_ROI.setText(
            _translate("MainWindow", "Rename ROI..."))
        self.actionDelete_ROI.setText(
            _translate("MainWindow", "Delete ROI..."))
        self.actionZoom_In.setText(_translate("MainWindow", "Zoom In"))
        self.actionZoom_Out.setText(_translate("MainWindow", "Zoom Out"))
        self.actionWindowing.setText(_translate("MainWindow", "Windowing"))
        self.actionTransect.setText(_translate("MainWindow", "Transect"))
        self.actionBrush.setText(_translate("MainWindow", "ROI by Brush"))
        self.actionIsodose.setText(_translate("MainWindow", "ROI by Isodose"))
        self.actionadd_on_options.setText(
            _translate("MainWindow", "Add-On Options..."))
        self.actionAnonymize_and_Save.setText(
            _translate("MainWindow", "Anonymize and Save"))
        self.actionDVH_Spreadsheet.setText(_translate("MainWindow", "DVH"))
        self.actionClinical_Data.setText(
            _translate("MainWindow", "Clinical Data"))
        self.actionPyradiomics.setText(_translate("MainWindow", "Pyradiomics"))

        MainWindow.update()

    def orderedListRoiID(self):
        res = []
        for id, value in self.rois.items():
            res.append(id)
        return sorted(res)

    ########################
    #  ZOOM FUNCTIONALITY  #
    ########################

    # DICOM Image Zoom In
    def zoomIn(self):

        self.zoom *= 1.05
        self.updateDICOM_view(zoomChange=True)

    # DICOM Image Zoom Out
    def zoomOut(self):

        self.zoom /= 1.05
        self.updateDICOM_view(zoomChange=True)

    #################################################
    #  STRUCTURES AND ISODOSES TAB FUNCTIONALITIES  #
    #################################################

    # Initialization of colors for ROIs

    def initRoiColor(self):
        roiColor = dict()

        # ROI Display color from RTSS file
        roiContourInfo = self.dictDicomTree_rtss['ROI Contour Sequence']
        for item, roi_dict in roiContourInfo.items():
            id = item.split()[1]
            roi_id = self.listRoisID[int(id)]
            RGB_dict = dict()
            RGB_list = roiContourInfo[item]['ROI Display Color'][0]
            RGB_dict['R'] = RGB_list[0]
            RGB_dict['G'] = RGB_list[1]
            RGB_dict['B'] = RGB_list[2]
            with open('src/data/line&fill_configuration', 'r') as stream:
                elements = stream.readlines()
                if len(elements) > 0:
                    roi_line = int(elements[0].replace('\n', ''))
                    roi_opacity = int(elements[1].replace('\n', ''))
                    iso_line = int(elements[2].replace('\n', ''))
                    iso_opacity = int(elements[3].replace('\n', ''))
                else:
                    roi_line = 1
                    roi_opacity = 10
                    iso_line = 2
                    iso_opacity = 5
                stream.close()
            roi_opacity = int((roi_opacity / 100) * 255)
            RGB_dict['QColor'] = QtGui.QColor(
                RGB_dict['R'], RGB_dict['G'], RGB_dict['B'])
            RGB_dict['QColor_ROIdisplay'] = QtGui.QColor(
                RGB_dict['R'], RGB_dict['G'], RGB_dict['B'], roi_opacity)
            roiColor[roi_id] = RGB_dict
        return roiColor

        # allColor = HexaColor()
        # index = 0
        # for key, val in self.rois.items():
        #     value = dict()
        #     value['R'], value['G'], value['B'] = allColor.getHexaColor(index)
        #     value['QColor'] = QtGui.QColor(value['R'], value['G'], value['B'])
        #     roiColor[key] = value
        #     index += 1
        # return roiColor

    # Initialization of the list of structures (left column of the main page)

    def initStructCol(self):
        # Scroll Area
        self.tab1_structures = QtWidgets.QWidget()
        self.tab1_structures.setObjectName("tab1_structures")
        self.tab1_structures.setFocusPolicy(Qt.NoFocus)
        self.structColumnWidget = QtWidgets.QWidget(self.tab1_structures)
        self.scrollAreaStruct = QtWidgets.QScrollArea(self.structColumnWidget)
        self.scrollAreaStruct.setGeometry(QtCore.QRect(0, 0, 198, 320))
        self.scrollAreaStruct.setWidgetResizable(True)
        self.scrollAreaStruct.setFocusPolicy(Qt.NoFocus)
        # Scroll Area Content
        self.scrollAreaStructContents = QtWidgets.QWidget(
            self.scrollAreaStruct)
        self.scrollAreaStructContents.setGeometry(QtCore.QRect(0, 0, 198, 550))
        self.scrollAreaStruct.ensureWidgetVisible(
            self.scrollAreaStructContents)
        self.scrollAreaStructContents.setFocusPolicy(Qt.NoFocus)
        # Grid Layout containing the color squares and the checkboxes
        self.gridL_StructColumn = QtWidgets.QGridLayout(
            self.scrollAreaStructContents)
        self.gridL_StructColumn.setContentsMargins(5, 5, 5, 5)
        self.gridL_StructColumn.setVerticalSpacing(0)
        self.gridL_StructColumn.setHorizontalSpacing(10)
        self.gridL_StructColumn.setObjectName("gridL_StructColumn")

    # Add the contents in the list of structures (left column of the main page)
    def updateStructCol(self):
        index = 0
        for key, value in self.rois.items():

            # Color Square
            colorSquareLabel = QtWidgets.QLabel()
            colorSquarePix = QtGui.QPixmap(15, 15)
            colorSquarePix.fill(self.roiColor[key]['QColor'])
            colorSquareLabel.setPixmap(colorSquarePix)
            self.gridL_StructColumn.addWidget(colorSquareLabel, index, 0, 1, 1)
            # QCheckbox
            text = value['name']
            checkBoxStruct = QtWidgets.QCheckBox()
            checkBoxStruct.setFocusPolicy(Qt.NoFocus)
            checkBoxStruct.clicked.connect(
                lambda state, text=key: self.checkedStruct(state, text))
            checkBoxStruct.setStyleSheet("font: 10pt \"Laksaman\";")
            checkBoxStruct.setText(text)
            checkBoxStruct.setObjectName(text)
            self.gridL_StructColumn.addWidget(checkBoxStruct, index, 1, 1, 1)
            index += 1
        self.scrollAreaStruct.setStyleSheet(
            "QScrollArea {background-color: #ffffff; border-style: none;}")
        self.scrollAreaStructContents.setStyleSheet(
            "QWidget {background-color: #ffffff; border-style: none;}")

        vspacer = QtWidgets.QSpacerItem(
            QtWidgets.QSizePolicy.Minimum, QtWidgets.QSizePolicy.Expanding)
        self.gridL_StructColumn.addItem(vspacer, index + 1, 0, 1, -1)

        hspacer = QtWidgets.QSpacerItem(
            QtWidgets.QSizePolicy.Expanding, QtWidgets.QSizePolicy.Minimum)
        self.gridL_StructColumn.addItem(hspacer, 0, 2, -1, 1)

        self.scrollAreaStruct.setWidget(self.scrollAreaStructContents)

    # Function triggered when the state of checkbox of a structure has changed
    #   Update the list of selected structures and DVH view

    def checkedStruct(self, state, key):
        # Checkbox of the structure checked
        if state:
            # Add the structure in the list of selected ROIS
            self.selected_rois.append(key)
            # Select the corresponding item in Structure Info selector
            index = self.listRoisID[key-1]
            self.comboBoxStructInfo.setCurrentIndex(index)
            self.comboStructInfo(index)

        # Checkbox of the structure unchecked
        else:
            # Remove the structure from the list of selected ROIS
            self.selected_rois.remove(key)

        # Update the DVH view
        self.updateDVH_view()
        self.updateDICOM_view()

    # Initialize the list of isodoses (left column of the main page)

    def initIsodColumn(self):
        self.tab1_isodoses = QtWidgets.QWidget()
        self.tab1_isodoses.setFocusPolicy(Qt.NoFocus)
        self.tab1_isodoses.setGeometry(QtCore.QRect(0, 0, 198, 320))
        self.gridL_IsodCol = QtWidgets.QGridLayout(self.tab1_isodoses)
        self.gridL_IsodCol.setContentsMargins(5, 1, 0, 0)
        self.gridL_IsodCol.setVerticalSpacing(1)
        self.gridL_IsodCol.setHorizontalSpacing(10)
        self.gridL_IsodCol.setObjectName("gridL_IsodCol")
        # Color squares
        self.color1_isod = self.colorSquareDraw(131, 0, 0)
        self.color2_isod = self.colorSquareDraw(185, 0, 0)
        self.color3_isod = self.colorSquareDraw(255, 46, 0)
        self.color4_isod = self.colorSquareDraw(255, 161, 0)
        self.color5_isod = self.colorSquareDraw(253, 255, 0)
        self.color6_isod = self.colorSquareDraw(0, 255, 0)
        self.color7_isod = self.colorSquareDraw(0, 143, 0)
        self.color8_isod = self.colorSquareDraw(0, 255, 255)
        self.color9_isod = self.colorSquareDraw(33, 0, 255)
        self.color10_isod = self.colorSquareDraw(11, 0, 134)
        self.gridL_IsodCol.addWidget(self.color1_isod, 0, 0, 1, 1)
        self.gridL_IsodCol.addWidget(self.color2_isod, 1, 0, 1, 1)
        self.gridL_IsodCol.addWidget(self.color3_isod, 2, 0, 1, 1)
        self.gridL_IsodCol.addWidget(self.color4_isod, 3, 0, 1, 1)
        self.gridL_IsodCol.addWidget(self.color5_isod, 4, 0, 1, 1)
        self.gridL_IsodCol.addWidget(self.color6_isod, 5, 0, 1, 1)
        self.gridL_IsodCol.addWidget(self.color7_isod, 6, 0, 1, 1)
        self.gridL_IsodCol.addWidget(self.color8_isod, 7, 0, 1, 1)
        self.gridL_IsodCol.addWidget(self.color9_isod, 8, 0, 1, 1)
        self.gridL_IsodCol.addWidget(self.color10_isod, 9, 0, 1, 1)
        # Checkboxes
        val_isod1 = int(1.07 * self.rxdose)
        val_isod2 = int(1.05 * self.rxdose)
        val_isod3 = int(1.00 * self.rxdose)
        val_isod4 = int(0.95 * self.rxdose)
        val_isod5 = int(0.90 * self.rxdose)
        val_isod6 = int(0.80 * self.rxdose)
        val_isod7 = int(0.70 * self.rxdose)
        val_isod8 = int(0.60 * self.rxdose)
        val_isod9 = int(0.30 * self.rxdose)
        val_isod10 = int(0.10 * self.rxdose)
        self.box1_isod = QtWidgets.QCheckBox(
            "107 % / " + str(val_isod1) + " cGy [Max]")
        self.box2_isod = QtWidgets.QCheckBox(
            "105 % / " + str(val_isod2) + " cGy")
        self.box3_isod = QtWidgets.QCheckBox(
            "100 % / " + str(val_isod3) + " cGy")
        self.box4_isod = QtWidgets.QCheckBox(
            "95 % / " + str(val_isod4) + " cGy")
        self.box5_isod = QtWidgets.QCheckBox(
            "90 % / " + str(val_isod5) + " cGy")
        self.box6_isod = QtWidgets.QCheckBox(
            "80 % / " + str(val_isod6) + " cGy")
        self.box7_isod = QtWidgets.QCheckBox(
            "70 % / " + str(val_isod7) + " cGy")
        self.box8_isod = QtWidgets.QCheckBox(
            "60 % / " + str(val_isod8) + " cGy")
        self.box9_isod = QtWidgets.QCheckBox(
            "30 % / " + str(val_isod9) + " cGy")
        self.box10_isod = QtWidgets.QCheckBox(
            "10 % / " + str(val_isod10) + " cGy")
        self.box1_isod.setFocusPolicy(Qt.NoFocus)
        self.box2_isod.setFocusPolicy(Qt.NoFocus)
        self.box3_isod.setFocusPolicy(Qt.NoFocus)
        self.box4_isod.setFocusPolicy(Qt.NoFocus)
        self.box5_isod.setFocusPolicy(Qt.NoFocus)
        self.box6_isod.setFocusPolicy(Qt.NoFocus)
        self.box7_isod.setFocusPolicy(Qt.NoFocus)
        self.box8_isod.setFocusPolicy(Qt.NoFocus)
        self.box9_isod.setFocusPolicy(Qt.NoFocus)
        self.box10_isod.setFocusPolicy(Qt.NoFocus)
        with open('src/data/line&fill_configuration', 'r') as stream:
            elements = stream.readlines()
            if len(elements) > 0:
                roi_line = int(elements[0].replace('\n', ''))
                roi_opacity = int(elements[1].replace('\n', ''))
                iso_line = int(elements[2].replace('\n', ''))
                iso_opacity = int(elements[3].replace('\n', ''))
            else:
                roi_line = 1
                roi_opacity = 10
                iso_line = 2
                iso_opacity = 5
            stream.close()
        iso_opacity = int((iso_opacity / 100) * 255)
        self.box1_isod.clicked.connect(lambda state, text=[107, QtGui.QColor(
            131, 0, 0, iso_opacity)]: self.checked_dose(state, text))
        self.box2_isod.clicked.connect(lambda state, text=[105, QtGui.QColor(
            185, 0, 0, iso_opacity)]: self.checked_dose(state, text))
        self.box3_isod.clicked.connect(lambda state, text=[100, QtGui.QColor(
            255, 46, 0, iso_opacity)]: self.checked_dose(state, text))
        self.box4_isod.clicked.connect(lambda state, text=[95, QtGui.QColor(
            255, 161, 0, iso_opacity)]: self.checked_dose(state, text))
        self.box5_isod.clicked.connect(lambda state, text=[90, QtGui.QColor(
            253, 255, 0, iso_opacity)]: self.checked_dose(state, text))
        self.box6_isod.clicked.connect(lambda state, text=[80, QtGui.QColor(
            0, 255, 0, iso_opacity)]: self.checked_dose(state, text))
        self.box7_isod.clicked.connect(lambda state, text=[70, QtGui.QColor(
            0, 143, 0, iso_opacity)]: self.checked_dose(state, text))
        self.box8_isod.clicked.connect(lambda state, text=[60, QtGui.QColor(
            0, 255, 255, iso_opacity)]: self.checked_dose(state, text))
        self.box9_isod.clicked.connect(lambda state, text=[30, QtGui.QColor(
            33, 0, 255, iso_opacity)]: self.checked_dose(state, text))
        self.box10_isod.clicked.connect(lambda state, text=[10, QtGui.QColor(
            11, 0, 134, iso_opacity)]: self.checked_dose(state, text))

        self.box1_isod.setStyleSheet("font: 10pt \"Laksaman\";")
        self.box2_isod.setStyleSheet("font: 10pt \"Laksaman\";")
        self.box3_isod.setStyleSheet("font: 10pt \"Laksaman\";")
        self.box4_isod.setStyleSheet("font: 10pt \"Laksaman\";")
        self.box5_isod.setStyleSheet("font: 10pt \"Laksaman\";")
        self.box6_isod.setStyleSheet("font: 10pt \"Laksaman\";")
        self.box7_isod.setStyleSheet("font: 10pt \"Laksaman\";")
        self.box8_isod.setStyleSheet("font: 10pt \"Laksaman\";")
        self.box9_isod.setStyleSheet("font: 10pt \"Laksaman\";")
        self.box10_isod.setStyleSheet("font: 10pt \"Laksaman\";")
        self.gridL_IsodCol.addWidget(self.box1_isod, 0, 1, 1, 1)
        self.gridL_IsodCol.addWidget(self.box2_isod, 1, 1, 1, 1)
        self.gridL_IsodCol.addWidget(self.box3_isod, 2, 1, 1, 1)
        self.gridL_IsodCol.addWidget(self.box4_isod, 3, 1, 1, 1)
        self.gridL_IsodCol.addWidget(self.box5_isod, 4, 1, 1, 1)
        self.gridL_IsodCol.addWidget(self.box6_isod, 5, 1, 1, 1)
        self.gridL_IsodCol.addWidget(self.box7_isod, 6, 1, 1, 1)
        self.gridL_IsodCol.addWidget(self.box8_isod, 7, 1, 1, 1)
        self.gridL_IsodCol.addWidget(self.box9_isod, 8, 1, 1, 1)
        self.gridL_IsodCol.addWidget(self.box10_isod, 9, 1, 1, 1)

        vspacer = QtWidgets.QSpacerItem(
            QtWidgets.QSizePolicy.Expanding, QtWidgets.QSizePolicy.Expanding)
        self.gridL_IsodCol.addItem(vspacer, 10, 0, 2, -1)

    # Function triggered when a dose level selected
    # Updates the list of selected isodoses and dicom view
    def checked_dose(self, state, key):
        if state:
            # Add the dose to the list of selected doses
            self.selected_doses.append(key)
        else:
            # Remove dose from list of previously selected doses
            self.selected_doses.remove(key)
        # Update the dicom view
        self.updateDICOM_view()

    # Draw color squares
    def colorSquareDraw(self, a, b, c):
        colorSquareLabel = QtWidgets.QLabel()
        colorSquarePix = QtGui.QPixmap(15, 15)
        colorSquarePix.fill(QtGui.QColor(a, b, c))
        colorSquareLabel.setPixmap(colorSquarePix)
        return colorSquareLabel

    ###########################
    #  STRUCTURE INFORMATION  #
    ###########################

    # Initialize the selector for structure information

    def initStructInfoSelector(self):
        self.comboBoxStructInfo = QtWidgets.QComboBox(self.frame_struct_info)
        self.comboBoxStructInfo.setStyleSheet("QComboBox {font: 75 10pt \"Laksaman\";"
                                              "combobox-popup: 0;"
                                              "background-color: #efefef; }")
        self.comboBoxStructInfo.addItem("Select...")
        for key, value in self.rois.items():
            self.comboBoxStructInfo.addItem(value['name'])
        self.comboBoxStructInfo.activated.connect(self.comboStructInfo)
        self.comboBoxStructInfo.setGeometry(QtCore.QRect(5, 35, 188, 31))
        self.comboBoxStructInfo.setObjectName("comboBox")
        self.comboBoxStructInfo.setFocusPolicy(Qt.NoFocus)

    # Function triggered when an item is selected

    def comboStructInfo(self, index):
        _translate = QtCore.QCoreApplication.translate

        if index == 0:
            self.struct_volume_box.setText(_translate("MainWindow", "-"))
            self.struct_minDose_box.setText(_translate("MainWindow", "-"))
            self.struct_maxDose_box.setText(_translate("MainWindow", "-"))
            self.struct_meanDose_box.setText(_translate("MainWindow", "-"))

        else:
            structID = self.listRoisID[index-1]

            # Set structure information boxes
            self.struct_volume_box.setText(_translate(
                "MainWindow", str(self.roi_info.getVolume(structID))))
            self.struct_minDose_box.setText(_translate(
                "MainWindow", str(self.roi_info.getMin(structID))))
            self.struct_maxDose_box.setText(_translate(
                "MainWindow", str(self.roi_info.getMax(structID))))
            self.struct_meanDose_box.setText(_translate(
                "MainWindow", str(self.roi_info.getMean(structID))))

    #######################
    #  DVH FUNCTIONALITY  #
    #######################

    # Initialize the DVH plot and add to the DVH tab

    def initDVH_view(self):
        dvh = DVH_plot(self)
        fig = dvh.plot
        self.plotWidget = FigureCanvas(fig)
        self.gridL_DVH.addWidget(self.plotWidget, 1, 0, 1, 1)

    # Update the DVH plot and add to the DVH tab

    def updateDVH_view(self):
        self.gridL_DVH.removeWidget(self.plotWidget)
        self.plotWidget.deleteLater()
        self.plotWidget = None
        dvh = DVH_plot(self)
        fig = dvh.plot
        self.plotWidget = FigureCanvas(fig)
        self.gridL_DVH.addWidget(self.plotWidget, 1, 0, 1, 1)

    # Add "Export DVH" button to the DVH tab

    def addExportDVH_button(self):
        self.button_exportDVH = QtWidgets.QPushButton()
        self.button_exportDVH.setFocusPolicy(Qt.NoFocus)
        self.button_exportDVH.setFixedSize(QtCore.QSize(100, 39))
        self.button_exportDVH.setCursor(
            QtGui.QCursor(QtCore.Qt.PointingHandCursor))
        self.button_exportDVH.setStyleSheet("background-color: rgb(238, 238, 236);\n"
                                            "font: 57 11pt \"Ubuntu\";\n"
                                            "color:rgb(75,0,130);\n"
                                            "font-weight: bold;\n")
        self.button_exportDVH.setObjectName("button_exportDVH")
        self.gridL_DVH.addWidget(self.button_exportDVH, 1, 1, 1, 1, QtCore.Qt.AlignBottom)
        self.button_exportDVH.clicked.connect(self.exportDVHcsv)

    def exportDVHcsv (self):
<<<<<<< HEAD
        dvh2csv(self.raw_dvh, self.path, 'DVH', self.dataset[0].PatientID)
=======
        dvh2csv(self.raw_dvh,self.path + "/",'DVH',self.dataset[0].PatientID)
>>>>>>> 0ebc4ca8
        SaveReply = QMessageBox.information(self, "Message",
                                            "The DVH Data was saved successfully in your directory!",
                                            QMessageBox.Ok)
        if SaveReply == QMessageBox.Ok:
            pass


    ####################################
    #  DICOM IMAGE VIEW FUNCTIONALITY  #
    ####################################

    # Add slider on the DICOM Image view

    def initSlider(self):
        self.slider = QtWidgets.QSlider(QtCore.Qt.Vertical)
        self.slider.setMinimum(0)
        self.slider.setMaximum(len(self.pixmaps) - 1)
        if self.patient_HFS:
            self.slider.setInvertedControls(True)
            self.slider.setInvertedAppearance(True)
        self.slider.setValue(int(len(self.pixmaps) / 2))
        self.slider.setTickPosition(QtWidgets.QSlider.TicksLeft)
        self.slider.setTickInterval(1)
        self.slider.setStyleSheet("QSlider::handle:vertical:hover {background: qlineargradient(x1:0, y1:0, x2:1, "
                                  "y2:1, stop:0 #fff, stop:1 #ddd);border: 1px solid #444;border-radius: 4px;}")

        # self.slider.setAutoFillBackground(True)
        # p = self.slider.palette()
        # p.setColor(self.slider.backgroundRole(), QtCore.Qt.black)
        # self.slider.setPalette(p)
        self.slider.valueChanged.connect(self.valueChangeSlider)
        self.slider.setGeometry(QtCore.QRect(0, 0, 50, 500))

    # Initialize the widget on which the DICOM image will be set

    def initDICOM_view(self):
        self.DICOM_view = QtWidgets.QGraphicsView(self.tab2_view)
        # Add antialiasing and smoothing when zooming in
        self.DICOM_view.setRenderHints(
            QtGui.QPainter.Antialiasing | QtGui.QPainter.SmoothPixmapTransform)
        background_brush = QtGui.QBrush(
            QtGui.QColor(0, 0, 0), QtCore.Qt.SolidPattern)
        self.DICOM_view.setBackgroundBrush(background_brush)
        self.DICOM_view.setGeometry(QtCore.QRect(0, 0, 877, 517))
        self.DICOM_view.setObjectName("DICOM_view")
        self.DICOM_view.viewport().installEventFilter(
            self)  # Set event filter on the dicom_view area

        # Initialize text on DICOM View
        self.text_imageID = QtWidgets.QLabel(self.DICOM_view)
        self.text_imagePos = QtWidgets.QLabel(self.DICOM_view)
        self.text_WL = QtWidgets.QLabel(self.DICOM_view)
        self.text_imageSize = QtWidgets.QLabel(self.DICOM_view)
        self.text_zoom = QtWidgets.QLabel(self.DICOM_view)
        self.text_patientPos = QtWidgets.QLabel(self.DICOM_view)
        # Position of the texts on DICOM View
        self.text_imageID.setGeometry(QtCore.QRect(30, 20, 300, 29))
        self.text_imagePos.setGeometry(QtCore.QRect(30, 40, 300, 29))
        self.text_WL.setGeometry(QtCore.QRect(720, 20, 200, 29))
        self.text_imageSize.setGeometry(QtCore.QRect(30, 450, 300, 29))
        self.text_zoom.setGeometry(QtCore.QRect(30, 470, 300, 29))
        self.text_patientPos.setGeometry(QtCore.QRect(680, 470, 500, 29))
        # Set all the texts in white
        self.text_imageID.setStyleSheet("QLabel { color : white; }")
        self.text_imagePos.setStyleSheet("QLabel { color : white; }")
        self.text_WL.setStyleSheet("QLabel { color : white; }")
        self.text_imageSize.setStyleSheet("QLabel { color : white; }")
        self.text_zoom.setStyleSheet("QLabel { color : white; }")
        self.text_patientPos.setStyleSheet("QLabel { color : white; }")

    def updateDICOM_view(self, zoomChange=False, windowingChange=False):
        # Display DICOM image
        if windowingChange:
            self.DICOM_image_display(windowingChange=True)
        else:
            self.DICOM_image_display()

        # Change zoom if needed
        if zoomChange:
            self.DICOM_view.setTransform(
                QTransform().scale(self.zoom, self.zoom))

        # Add ROI contours
        self.ROI_display()

        # If a dose value selected
        if self.selected_doses:
            # Display dose value
            self.isodose_display()

        # Update settings on DICOM View
        self.updateText_View()

        self.DICOM_view.setScene(self.DICOM_image_scene)

    # Display the DICOM image on the DICOM View tab

    def DICOM_image_display(self, windowingChange=False):
        slider_id = self.slider.value()
        if windowingChange:
            DICOM_image = self.pixmapWindowing
        else:
            DICOM_image = self.pixmaps[slider_id]
        DICOM_image = DICOM_image.scaled(
            512, 512, QtCore.Qt.KeepAspectRatio, QtCore.Qt.SmoothTransformation)
        DICOM_image_label = QtWidgets.QLabel()
        DICOM_image_label.setPixmap(DICOM_image)
        self.DICOM_image_scene = QtWidgets.QGraphicsScene()
        self.DICOM_image_scene.addWidget(DICOM_image_label)

    # Display the settings on the DICOM View tab

    def updateText_View(self):
        _translate = QtCore.QCoreApplication.translate

        # Dictionary from the dataset associated to the slice
        id = self.slider.value()
        filename = self.filepaths[id]
        dicomTreeSlice = DicomTree(filename)
        self.dictSlice = dicomTreeSlice.dict

        # Information to display
        current_slice = self.dictSlice['Instance Number'][0]
        total_slices = len(self.pixmaps)
        slice_pos = self.dictSlice['Slice Location'][0]
        row_image = self.dictSlice['Rows'][0]
        col_image = self.dictSlice['Columns'][0]
        patient_pos = self.dictSlice['Patient Position'][0]

        # For formatting
        if self.zoom == 1:
            zoom = 1
        else:
            zoom = float("{0:.2f}".format(self.zoom))

        # Add text on DICOM View
        # Text: "Image: {current_slice} / {total_slices}"
        self.text_imageID.setText(_translate(
            "MainWindow", "Image: " + str(current_slice) + " / " + str(total_slices)))
        # Text: "Position: {position_slice} mm"
        self.text_imagePos.setText(_translate(
            "MainWindow", "Position: " + str(slice_pos) + " mm"))
        # Text: "W/L: {window} / {level}" (for windowing functionality)
        self.text_WL.setText(_translate(
            "MainWindow", "W/L: " + str(self.window) + "/" + str(self.level)))
        # Text: "Image size: {total_row}x{total_col} px"
        self.text_imageSize.setText(_translate(
            "MainWindow", "Image Size: " + str(row_image) + "x" + str(col_image) + "px"))
        # Text: "Zoom: {zoom}:{zoom}"
        self.text_zoom.setText(_translate(
            "MainWindow", "Zoom: " + str(zoom) + ":" + str(zoom)))
        # Text: "Patient Position: {patient_position}"
        self.text_patientPos.setText(_translate(
            "MainWindow", "Patient Position: " + patient_pos))

    # Different Types of
    def get_qpen(self, color, style=1, widthF=1):
        pen = QPen(color)
        # Style List:
        # NoPen: 0  SolidLine: 1  DashLine: 2  DotLine: 3
        # DashDotLine: 4  DashDotDotLine: 5
        pen.setStyle(style)
        pen.setWidthF(widthF)
        return pen

    def ROI_display(self):
        slider_id = self.slider.value()
        curr_slice = self.dict_UID[slider_id]

        selected_rois_name = []
        for roi in self.selected_rois:
            selected_rois_name.append(self.rois[roi]['name'])

        for roi in self.selected_rois:
            roi_name = self.rois[roi]['name']

            if roi_name not in self.dict_polygons.keys():
                self.dict_polygons[roi_name] = {}
                self.dict_rois_contours = get_contour_pixel(self.dict_raw_ContourData, selected_rois_name,
                                                            self.dict_pixluts, curr_slice)
                polygons = self.calcPolygonF(roi_name, curr_slice)
                self.dict_polygons[roi_name][curr_slice] = polygons

            elif curr_slice not in self.dict_polygons[roi_name].keys():
                self.dict_rois_contours = get_contour_pixel(self.dict_raw_ContourData, selected_rois_name,
                                                            self.dict_pixluts, curr_slice)
                polygons = self.calcPolygonF(roi_name, curr_slice)
                self.dict_polygons[roi_name][curr_slice] = polygons

            else:
                polygons = self.dict_polygons[roi_name][curr_slice]

            brush_color = self.roiColor[roi]['QColor_ROIdisplay']
            with open('src/data/line&fill_configuration', 'r') as stream:
                elements = stream.readlines()
                if len(elements) > 0:
                    roi_line = int(elements[0].replace('\n', ''))
                    roi_opacity = int(elements[1].replace('\n', ''))
                    iso_line = int(elements[2].replace('\n', ''))
                    iso_opacity = int(elements[3].replace('\n', ''))
                else:
                    roi_line = 1
                    roi_opacity = 10
                    iso_line = 2
                    iso_opacity = 5
                stream.close()
            roi_opacity = int((roi_opacity/100)*255)
            brush_color.setAlpha(roi_opacity)
            pen_color = QtGui.QColor(
                brush_color.red(), brush_color.green(), brush_color.blue())
            pen = self.get_qpen(pen_color, roi_line, 2)
            for i in range(len(polygons)):
                self.DICOM_image_scene.addPolygon(
                    polygons[i], pen, QBrush(brush_color))

    def calcPolygonF(self, curr_roi, curr_slice):
        list_polygons = []
        pixel_list = self.dict_rois_contours[curr_roi][curr_slice]
        for i in range(len(pixel_list)):
            list_qpoints = []
            contour = pixel_list[i]
            for point in contour:
                curr_qpoint = QPoint(point[0], point[1])
                list_qpoints.append(curr_qpoint)
            curr_polygon = QPolygonF(list_qpoints)
            list_polygons.append(curr_polygon)
        return list_polygons

    def isodose_display(self):
        slider_id = self.slider.value()
        curr_slice_uid = self.dict_UID[slider_id]
        z = self.dataset[slider_id].ImagePositionPatient[2]
        grid = get_dose_grid(self.dataset['rtdose'], float(z))

        if not (grid == []):
            x, y = np.meshgrid(
                np.arange(grid.shape[1]), np.arange(grid.shape[0]))

            # Instantiate the isodose generator for this slice
            isodosegen = cntr.Cntr(x, y, grid)

            for sd in self.selected_doses:
                dose_level = sd[0] * self.rxdose / \
                    (self.dataset['rtdose'].DoseGridScaling * 10000)
                contours = isodosegen.trace(dose_level)
                contours = contours[:len(contours)//2]

                polygons = self.calc_dose_polygon(
                    self.dose_pixluts[curr_slice_uid], contours)

                brush_color = sd[1]
                with open('src/data/line&fill_configuration', 'r') as stream:
                    elements = stream.readlines()
                    if len(elements) > 0:
                        roi_line = int(elements[0].replace('\n', ''))
                        roi_opacity = int(elements[1].replace('\n', ''))
                        iso_line = int(elements[2].replace('\n', ''))
                        iso_opacity = int(elements[3].replace('\n', ''))
                    else:
                        roi_line = 1
                        roi_opacity = 10
                        iso_line = 2
                        iso_opacity = 5
                    stream.close()
                iso_opacity = int((iso_opacity/100)*255)
                brush_color.setAlpha(iso_opacity)
                pen_color = QtGui.QColor(
                    brush_color.red(), brush_color.green(), brush_color.blue())
                pen = self.get_qpen(pen_color, iso_line, 2)
                for i in range(len(polygons)):
                    #color = self.roiColor['body']['QColor_ROIdisplay']
                    self.DICOM_image_scene.addPolygon(
                        polygons[i], pen, QBrush(brush_color))

    # Calculate polygons for isodose display
    def calc_dose_polygon(self, dose_pixluts, contours):
        list_polygons = []
        for contour in contours:
            list_qpoints = []
            # Slicing controls how many points considered for visualization
            # Essentially effects sharpness of edges, fewer points equals "smoother" edges
            for point in contour[::2]:
                curr_qpoint = QPoint(
                    dose_pixluts[0][int(point[0])], dose_pixluts[1][int(point[1])])
                list_qpoints.append(curr_qpoint)
            curr_polygon = QPolygonF(list_qpoints)
            list_polygons.append(curr_polygon)
        return list_polygons

    # When the value of the slider in the DICOM View changes

    def valueChangeSlider(self):
        self.updateDICOM_view()

    # Handles mouse movement and button press events in the dicom_view area
    # Used for altering window and level values
    def eventFilter(self, source, event):
        # If mouse moved while the right mouse button was pressed, change window and level values
        # if event.type() == QtCore.QEvent.MouseMove and event.type() == QtCore.QEvent.MouseButtonPress:
        if event.type() == QtCore.QEvent.MouseMove and event.buttons() == QtCore.Qt.RightButton:
            # Values of x increase from left to right
            # Window value should increase when mouse pointer moved to right, decrease when moved to left
            # If the x value of the new mouse position is greater than the x value of
            # the previous position, then increment the window value by 5,
            # otherwise decrement it by 5
            if event.x() > self.x1:
                self.window += 1
            elif event.x() < self.x1:
                self.window -= 1

            # Values of y increase from top to bottom
            # Level value should increase when mouse pointer moved upwards, decrease when moved downwards
            # If the y value of the new mouse position is greater than the y value of
            # the previous position then decrement the level value by 5,
            # otherwise increment it by 5
            if event.y() > self.y1:
                self.level -= 1
            elif event.y() < self.y1:
                self.level += 1

            # Update previous position values
            self.x1 = event.x()
            self.y1 = event.y()

            # Get id of current slice
            id = self.slider.value()

            # Create a deep copy as the pixel values are a list of list
            np_pixels = deepcopy(self.pixel_values[id])

            # Update current image based on new window and level values
            self.pixmapWindowing = scaled_pixmap(
                np_pixels, self.window, self.level)
            self.updateDICOM_view(windowingChange=True)

        # When mouse button released, update all the slices based on the new values
        elif event.type() == QtCore.QEvent.MouseButtonRelease:
            img_data = deepcopy(self.pixel_values)
            self.pixmaps = get_pixmaps(img_data, self.window, self.level)

        return QtCore.QObject.event(source, event)

    ###################################
    #  DICOM TREE VIEW FUNCTIONALITY  #
    ###################################

    # Add combobox to select a DICOM Tree from a dataset

    def initTreeViewSelector(self):
        self.comboBoxTree = QtWidgets.QComboBox()
        self.comboBoxTree.setFocusPolicy(Qt.NoFocus)
        self.comboBoxTree.setStyleSheet("QComboBox {font: 75 \"Laksaman\";"
                                        "combobox-popup: 0;"
                                        "background-color: #efefef; }"
                                        )
        self.comboBoxTree.addItem("Select a DICOM dataset...")
        self.comboBoxTree.addItem("RT Dose")
        self.comboBoxTree.addItem("RTSS")
        for i in range(len(self.pixmaps) - 1):
            self.comboBoxTree.addItem("CT Image Slice " + str(i + 1))
        self.comboBoxTree.activated.connect(self.comboTreeSelector)
        self.comboBoxTree.setFixedSize(QtCore.QSize(180, 31))
        self.vboxL_Tree.addWidget(self.comboBoxTree, QtCore.Qt.AlignLeft)

    # Function triggered when another item of the combobox is selected
    #   Update the DICOM Tree view

    def comboTreeSelector(self, index):
        # CT Scans
        if index > 2:
            self.updateTree(True, index - 3, "")
        # RT Dose
        elif index == 1:
            self.updateTree(False, 0, "RT Dose")
        # RTSS
        elif index == 2:
            self.updateTree(False, 0, "RTSS")

    # Initialize the DICOM Tree and add to the DICOM Tree View tab

    def initTree(self):
        # Create the model for the tree
        self.modelTree = QtGui.QStandardItemModel(0, 5)
        self.modelTree.setHeaderData(0, QtCore.Qt.Horizontal, "Name")
        self.modelTree.setHeaderData(1, QtCore.Qt.Horizontal, "Value")
        self.modelTree.setHeaderData(2, QtCore.Qt.Horizontal, "Tag")
        self.modelTree.setHeaderData(3, QtCore.Qt.Horizontal, "VM")
        self.modelTree.setHeaderData(4, QtCore.Qt.Horizontal, "VR")
        self.treeView.setModel(self.modelTree)

    # Set the parameters of the widget DICOM Tree View
    def initTreeParameters(self):
        # Set parameters for the Tree View
        self.treeView.header().resizeSection(0, 280)
        self.treeView.header().resizeSection(1, 380)
        self.treeView.header().resizeSection(2, 100)
        self.treeView.header().resizeSection(3, 50)
        self.treeView.header().resizeSection(4, 50)
        self.treeView.header().setSectionResizeMode(QtWidgets.QHeaderView.Interactive)
        self.treeView.setEditTriggers(
            QtWidgets.QAbstractItemView.NoEditTriggers)
        self.treeView.setAlternatingRowColors(True)
        self.treeView.setGeometry(QtCore.QRect(0, 0, 877, 517))
        self.treeView.expandAll()
        self.treeView.setObjectName("treeView")
        self.vboxL_Tree.addWidget(self.treeView)

    # Update DICOM Tree view
    def updateTree(self, ct_file, id, name):
        self.initTree()

        # The selected DICOM Dataset is a CT file
        if ct_file:
            # id is the index of the selected CT file
            filename = self.filepaths[id]
            dicomTreeSlice = DicomTree(filename)
            dict = dicomTreeSlice.dict

        # The selected DICOM Dataset is a RT Dose file
        elif name == "RT Dose":
            dict = self.dictDicomTree_rtdose

        # The selected DICOM Dataset is a RTSS file
        elif name == "RTSS":
            dict = self.dictDicomTree_rtss

        else:
            print("Error filename in updateTree function")

        parentItem = self.modelTree.invisibleRootItem()
        self.recurseBuildModel(dict, parentItem)
        self.treeView.setModel(self.modelTree)
        self.vboxL_Tree.addWidget(self.treeView)

    # Update recursively the model used for the DICOM Tree View

    def recurseBuildModel(self, dict, parent):
        # For every key in the dictionary
        for key in dict:
            # The value of current key
            value = dict[key]
            # If the value is a dictionary
            if isinstance(value, type(dict)):
                # Recurse until leaf
                itemChild = QtGui.QStandardItem(key)
                parent.appendRow(self.recurseBuildModel(value, itemChild))
            else:
                # If the value is a simple item
                # Append it.
                item = [QtGui.QStandardItem(key),
                        QtGui.QStandardItem(str(value[0])),
                        QtGui.QStandardItem(str(value[1])),
                        QtGui.QStandardItem(str(value[2])),
                        QtGui.QStandardItem(str(value[3]))]
                parent.appendRow(item)
        return parent

    #############################
    #  TOOLBAR FUNCTI0NALITIES  #
    #############################

    def initWindowingMenu(self, MainWindow):
        _translate = QtCore.QCoreApplication.translate

        # Get the right order for windowing names
        names_ordered = sorted(self.dict_windowing.keys())
        if 'Normal' in self.dict_windowing.keys():
            old_index = names_ordered.index('Normal')
            names_ordered.insert(0, names_ordered.pop(old_index))

        # Create actions for each windowing items
        for name in names_ordered:
            text = str(name)
            actionWindowingItem = QtWidgets.QAction(MainWindow)
            actionWindowingItem.triggered.connect(
                lambda state, text=name: self.setWindowingLimits(state, text))
            self.menuWindowing.addAction(actionWindowingItem)
            actionWindowingItem.setText(_translate("MainWindow", text))

    # Run pyradiomics
    def pyradiomicsHandler(self):
        self.callClass.runPyradiomics()

    def HandleAnonymization(self):
        self.callClass.runAnonymization(self)

    def setWindowingLimits(self, state, text):
        # Get the values for window and level from the dict
        windowing_limits = self.dict_windowing[text]

        # Set window and level to the new values
        self.window = windowing_limits[0]
        self.level = windowing_limits[1]

        # Create a deep copy of the pixel values as they are a list of list
        img_data = deepcopy(self.pixel_values)

        # Get id of current slice
        id = self.slider.value()
        np_pixels = img_data[id]

        # Update current slice with the new window and level values
        self.pixmapWindowing = scaled_pixmap(
            np_pixels, self.window, self.level)
        self.updateDICOM_view(windowingChange=True)

        # Update all the pixmaps with the updated window and level values
        self.pixmaps = get_pixmaps(img_data, self.window, self.level)

    def transectHandler(self):

        id = self.slider.value()
        dt = self.dataset[id]
        rowS = dt.PixelSpacing[0]
        colS = dt.PixelSpacing[1]
        dt.convert_pixel_data()
        self.callClass.runTransect(
            self, self.DICOM_view, self.pixmaps[id], dt._pixel_array.transpose(), rowS, colS)

    def AddOnOptionsHandler(self):
        options = self.callManager.show_add_on_options()



class DVH_plot(object):
    def __init__(self, mainWindow):
        self.window = mainWindow
        self.selected_rois = mainWindow.selected_rois
        self.raw_dvh = mainWindow.raw_dvh
        self.dvh_x_y = mainWindow.dvh_x_y
        self.roiColor = mainWindow.roiColor
        self.plot = self.DVH_view()


    # Return the DVH plot

    def DVH_view(self):
        fig, ax = plt.subplots()
        fig.subplots_adjust(0.1, 0.15, 1, 1)
        max_xlim = 0
        for roi in self.selected_rois:
            dvh = self.raw_dvh[int(roi)]
            if dvh.volume != 0:
                bincenters = self.dvh_x_y[roi]['bincenters']
                counts = self.dvh_x_y[roi]['counts']
                colorRoi = self.roiColor[roi]
                color_R = colorRoi['R'] / 255
                color_G = colorRoi['G'] / 255
                color_B = colorRoi['B'] / 255
                plt.plot(100 * bincenters,
                         100 * counts / dvh.volume,
                         label=dvh.name,
                         color=[color_R, color_G, color_B])
                if (100 * bincenters[-1]) > max_xlim:
                    max_xlim = 100 * bincenters[-1]
                plt.xlabel('Dose [%s]' % 'cGy')
                plt.ylabel('Volume [%s]' % '%')
                if dvh.name:
                    plt.legend(loc='lower center', bbox_to_anchor=(0, 1, 5, 5))

        ax.set_ylim([0, 105])
        ax.set_xlim([0, max_xlim + 3])

        major_ticks_y = np.arange(0, 105, 20)
        minor_ticks_y = np.arange(0, 105, 5)
        major_ticks_x = np.arange(0, max_xlim + 250, 1000)
        minor_ticks_x = np.arange(0, max_xlim + 250, 250)

        ax.set_xticks(major_ticks_x)
        ax.set_xticks(minor_ticks_x, minor=True)
        ax.set_yticks(major_ticks_y)
        ax.set_yticks(minor_ticks_y, minor=True)

        ax.grid(which='minor', alpha=0.2)
        ax.grid(which='major', alpha=0.5)

        if len(self.selected_rois) != 0:
            ax.legend(loc='upper left', bbox_to_anchor=(-0.1, -0.15), ncol=4)

        # fig.canvas.mpl_connect('figure_enter_event', self.enter_figure)

        plt.subplots_adjust(bottom=0.3)

        return fig


    def enter_figure(self, event):
        print('enter_figure', event.canvas.figure)
        plt.axvline(x=1000, ymin=0, ymax=105, color='r')
        event.canvas.draw()


class StructureInformation(object):
    def __init__(self, mainWindow):
        self.window = mainWindow
        self.listInfo = self.getStructInfo()

    # Return a dictionary containing volume, min, max and mean doses for all the ROIs
    def getStructInfo(self):
        res = dict()
        for id, value in self.window.rois.items():
            dvh = self.window.raw_dvh[id]
            counts = self.window.dvh_x_y[id]['counts']

            structInfo = dict()
            structInfo['volume'] = float("{0:.3f}".format(dvh.volume))

            # The volume of the ROI is equal to 0
            if dvh.volume == 0:
                structInfo['min'] = '-'
                structInfo['max'] = '-'
                structInfo['mean'] = '-'

            # The volume of the ROI is greater than 0
            else:
                value_DVH = 100 * counts / dvh.volume
                index = 0

                # Get the min dose of the ROI
                while index < len(value_DVH) and int(value_DVH.item(index)) == 100:
                    index += 1

                # Set the min dose value
                if index == 0:
                    structInfo['min'] = 0
                else:
                    structInfo['min'] = index-1

                # Get the mean dose of the ROI
                while index < len(value_DVH) and value_DVH.item(index) > 50:
                    index += 1

                # Set the max dose value
                # Index at 0 cGy
                if index == 0:
                    structInfo['mean'] = 0
                # Index > 0 cGy
                else:
                    structInfo['mean'] = index-1

                # Get the max dose of the ROI
                while index < len(value_DVH) and value_DVH.item(index) != 0:
                    index += 1

                # Set the max dose value
                # Index at 0 cGy
                if index == 0:
                    structInfo['max'] = 0
                # Index > 0 cGy
                else:
                    structInfo['max'] = index-1

            res[id] = structInfo

        return res

    def getVolume(self, index):
        return self.listInfo[index]['volume']

    def getMin(self, index):
        return self.listInfo[index]['min']

    def getMax(self, index):
        return self.listInfo[index]['max']

    def getMean(self, index):
        return self.listInfo[index]['mean']<|MERGE_RESOLUTION|>--- conflicted
+++ resolved
@@ -1290,11 +1290,7 @@
         self.button_exportDVH.clicked.connect(self.exportDVHcsv)
 
     def exportDVHcsv (self):
-<<<<<<< HEAD
-        dvh2csv(self.raw_dvh, self.path, 'DVH', self.dataset[0].PatientID)
-=======
         dvh2csv(self.raw_dvh,self.path + "/",'DVH',self.dataset[0].PatientID)
->>>>>>> 0ebc4ca8
         SaveReply = QMessageBox.information(self, "Message",
                                             "The DVH Data was saved successfully in your directory!",
                                             QMessageBox.Ok)
