import platform

from PySide6 import QtCore, QtGui, QtWidgets
from src.Controller.PathHandler import resource_path
from src.Model.Configuration import Configuration, SqlError
from src.View.ImageFusion.ImageFusionAddOnOption import ImageFusionOptions


class UIAddOnOptions(object):
    """
    Create all UI components for the Add-On options window.
    """
    def __init__(self):
        self.table_view = None
        self.table_organ = None
        self.table_volume = None
        self.table_ids = None
        self.add_new_window = None
        self.delete_window = None
        self.add_standard_organ_name = None
        self.import_organ_csv = None
        self.add_standard_volume_name = None
        self.note = None
        self.fill_options = None
        self.change_default_directory_frame = None
        self.clinical_data_csv_dir_frame = None
        self.table_roi = None
        self.add_new_roi = None
        self.delete_roi = None

    def add_into_observer(self):
        # TO DO: Construct Observer Class rather than Array
        # inherit from such Observer class.
        self.observer_array = []
        self.observer_array.append(self.table_view)
        self.observer_array.append(self.table_organ)
        self.observer_array.append(self.table_volume)
        self.observer_array.append(self.table_ids)
        self.observer_array.append(self.add_new_window)
        self.observer_array.append(self.delete_window)
        self.observer_array.append(self.add_standard_organ_name)
        self.observer_array.append(self.import_organ_csv)
        self.observer_array.append(self.add_standard_volume_name)
        self.observer_array.append(self.import_organ_csv)
        self.observer_array.append(self.add_standard_volume_name)
        self.observer_array.append(self.note)
        self.observer_array.append(self.fill_options)
        self.observer_array.append(self.change_default_directory_frame)
        self.observer_array.append(self.table_roi)
        self.observer_array.append(self.add_new_roi)
        self.observer_array.append(self.delete_roi)
        self.observer_array.append(self.table_modules)
        self.observer_array.append(self.image_fusion)

    def setup_ui(self, add_on_options, roi_line, roi_opacity, iso_line,
                 iso_opacity, line_width):
        """
        Create the window and the components for each option view.
        """
        self.stylesheet_path = ""

        if platform.system() == 'Darwin':
            self.stylesheet_path = "res/stylesheet.qss"
        else:
            self.stylesheet_path = "res/stylesheet-win-linux.qss"
        stylesheet = open(resource_path(self.stylesheet_path)).read()
        add_on_options.setObjectName("Add_On_Options")
        add_on_options.setMinimumSize(960, 720)
        add_on_options.setStyleSheet(stylesheet)
        add_on_options.setWindowIcon(QtGui.QIcon(
            resource_path("res/images/btn-icons/onkodicom_icon.png")))

        _translate = QtCore.QCoreApplication.translate
        add_on_options.setWindowTitle(
            _translate("Add_On_Options", "Add-On Options"))

        self.widget = QtWidgets.QWidget(add_on_options)

        self.init_user_options_header()

        self.windowing_options = WindowingOptions(self)
        self.standard_organ_options = StandardOrganOptions(self)
        self.standard_volume_options = StandardVolumeOptions(self)
        self.patient_hash_options = PatientHashId(self)
        self.line_fill_options = LineFillOptions(
            self, roi_line, roi_opacity, iso_line, iso_opacity, line_width)
        self.iso2roi_options = RoiFromIsodoseOptions(self)
        self.change_default_directory = ChangeDefaultDirectory(self)
<<<<<<< HEAD
        self.clinical_data_csv_dir_options = \
            ClinicalDataCSVDirectoryOptions(self)
=======
        self.image_fusion = ImageFusionOptions(self)
>>>>>>> d90c71a9

        self.create_cancel_button()
        self.create_apply_button()
        self.init_tree_list()
        self.set_layout()
        self.add_into_observer()

        add_on_options.setCentralWidget(self.widget)
        QtCore.QMetaObject.connectSlotsByName(add_on_options)

    def set_layout(self):
        # Layout for the whole window
        self.layout = QtWidgets.QGridLayout(self.widget)
        self.layout.setContentsMargins(10, 10, 10, 10)
        self.layout.addWidget(self.treeList, 0, 0)

        # Container including the table view and the option buttons
        # for each options
        self.option_widget = QtWidgets.QWidget(self.widget)
        self.option_layout = QtWidgets.QGridLayout(self.option_widget)
        self.option_layout.setContentsMargins(5, 5, 5, 5)
        self.option_layout.setHorizontalSpacing(10)
        fixed_spacer = QtWidgets.QSpacerItem(
            70, 70, hData=QtWidgets.QSizePolicy.Expanding,
            vData=QtWidgets.QSizePolicy.Fixed)
        self.option_layout.addItem(fixed_spacer, 0, 0, 1, 3)

        # Add Table Widgets
        self.option_layout.addWidget(self.table_modules, 1, 0, 1, 3)
        self.option_layout.addWidget(self.table_view, 1, 0, 1, 3)
        self.option_layout.addWidget(self.table_organ, 1, 0, 1, 3)
        self.option_layout.addWidget(self.table_volume, 1, 0, 1, 3)
        self.option_layout.addWidget(self.table_roi, 1, 0, 1, 3)
        self.option_layout.addWidget(self.table_ids, 1, 0, 1, 3)
        self.option_layout.addWidget(self.fill_options, 1, 0, 1, 3)
        self.option_layout.addWidget(
            self.change_default_directory_frame, 1, 0, 1, 3)
<<<<<<< HEAD
        self.option_layout.addWidget(self.clinical_data_csv_dir_frame,
                                     1, 0, 1, 3)
=======
        self.option_layout.addWidget(
            self.image_fusion.auto_image_fusion_frame, 1, 0, 1, 3)
>>>>>>> d90c71a9

        # Add Button Widgets
        self.option_layout.addWidget(self.add_new_window, 2, 2)
        self.option_layout.addWidget(self.delete_window, 2, 1)
        self.option_layout.addWidget(self.delete_roi, 2, 0)
        self.option_layout.addWidget(self.add_new_roi, 2, 2)
        self.option_layout.addWidget(self.import_organ_csv, 2, 1)
        self.option_layout.addWidget(self.add_standard_organ_name, 2, 2)
        self.option_layout.addWidget(self.add_standard_volume_name, 2, 2)
        self.option_layout.addWidget(self.note, 2, 0, 1, 3)

        self.layout.addWidget(self.option_widget, 0, 1, 1, 3)
        hspacer = QtWidgets.QSpacerItem(QtWidgets.QSizePolicy.Expanding,
                                        QtWidgets.QSizePolicy.Minimum)
        self.layout.addItem(hspacer, 1, 1)
        self.layout.addWidget(self.apply_button, 1, 2)
        self.layout.addWidget(self.cancel_button, 1, 3)

    def create_cancel_button(self):
        """
        Create CANCEL button for the whole window.
        """
        self.cancel_button = QtWidgets.QPushButton(self.widget)
        self.cancel_button.setCursor(
            QtGui.QCursor(QtCore.Qt.PointingHandCursor))
        _translate = QtCore.QCoreApplication.translate
        self.cancel_button.setText(_translate("Add_On_Options", "Cancel"))

    def create_apply_button(self):
        """
        Create APPLY button to save all changes made.
        """
        self.apply_button = QtWidgets.QPushButton(self.widget)
        self.apply_button.setCursor(
            QtGui.QCursor(QtCore.Qt.PointingHandCursor))
        _translate = QtCore.QCoreApplication.translate
        self.apply_button.setText(_translate("Add_On_Options", "Apply"))

    def init_user_options_header(self):
        """
        Create title that holds the chosen option from the tree and its
        description.
        """
        # label that holds the chosen option from the tree
        self.optionTitle = QtWidgets.QLabel(self.widget)
        self.optionTitle.setGeometry(QtCore.QRect(290, 50, 281, 31))
        _translate = QtCore.QCoreApplication.translate
        self.optionTitle.setText(_translate("Add_On_Options", "User Options"))

        # Description holder widget
        self.table_modules = QtWidgets.QLabel(self.widget)
        self.table_modules.setGeometry(QtCore.QRect(290, 90, 451, 70))
        self.table_modules.setText(
            " Here are listed all the user options used in Onko. By using \n "
            "Add-On Options you will be able to Add/Modify/Delete the \n"
            "settings for the displayed options on the left. ")

    def init_tree_list(self):
        """
        Create a tree view that holds the different options.
        """
        self.treeList = QtWidgets.QTreeView(self.widget)
        self.treeList.setHeaderHidden(True)

        # Triggering the view change according to the row selected in the tree
        self.treeList.clicked.connect(self.display)
        self.treeList.setMaximumWidth(250)

    def display(self, index):
        """
        Function triggered when an item from the tree view on the left
        column is clicked.
        Change the display of the right view of the window in regards
        to the option chosen from the tree.
        """
        item = self.treeList.selectedIndexes()[0]
        # Changes the title
        self.optionTitle.setText(item.model().itemFromIndex(index).text())
        # Changes the display
        self.change_display(item.model().itemFromIndex(index).text())

    def change_display(self, type):
        """
        Update the right view display of the window.
        """
        # Check which option is chosen and update the views.
        # Commented out lines are for the extra option (ROI by Isodose)

        if type == "Image Windowing":
            for item in self.observer_array:
                item.setVisible(False)

            self.table_view.setVisible(True)
            self.add_new_window.setVisible(True)
            self.delete_window.setVisible(True)
<<<<<<< HEAD
            self.add_new_roi.setVisible(False)
            self.delete_roi.setVisible(False)
            self.add_standard_volume_name.setVisible(False)
            self.add_standard_organ_name.setVisible(False)
            self.import_organ_csv.setVisible(False)
            self.note.setVisible(False)
            self.fill_options.setVisible(False)
            self.change_default_directory_frame.setVisible(False)
            self.clinical_data_csv_dir_frame.setVisible(False)
=======

>>>>>>> d90c71a9
        elif type == "Standard Organ Names":
            for item in self.observer_array:
                item.setVisible(False)

            self.table_organ.setVisible(True)
            self.add_standard_organ_name.setVisible(True)
            self.import_organ_csv.setVisible(True)
<<<<<<< HEAD
            self.note.setVisible(False)
            self.fill_options.setVisible(False)
            self.change_default_directory_frame.setVisible(False)
            self.clinical_data_csv_dir_frame.setVisible(False)
=======

>>>>>>> d90c71a9
        elif type == "Standard Volume Names":
            for item in self.observer_array:
                item.setVisible(False)

            self.table_organ.setVisible(True)
            self.add_standard_volume_name.setVisible(True)
<<<<<<< HEAD
            self.add_standard_organ_name.setVisible(False)
            self.import_organ_csv.setVisible(False)
            self.note.setVisible(False)
            self.fill_options.setVisible(False)
            self.change_default_directory_frame.setVisible(False)
            self.clinical_data_csv_dir_frame.setVisible(False)
=======
>>>>>>> d90c71a9

        elif type == "Create ROIs from Isodoses":
            for item in self.observer_array:
                item.setVisible(False)

            self.table_roi.setVisible(True)
            self.add_new_roi.setVisible(True)
            self.delete_roi.setVisible(True)
<<<<<<< HEAD
            self.add_standard_volume_name.setVisible(False)
            self.add_standard_organ_name.setVisible(False)
            self.import_organ_csv.setVisible(False)
            self.note.setVisible(False)
            self.fill_options.setVisible(False)
            self.change_default_directory_frame.setVisible(False)
            self.clinical_data_csv_dir_frame.setVisible(False)
=======
>>>>>>> d90c71a9

        elif type == "Patient ID - Hash ID":
            for item in self.observer_array:
                item.setVisible(False)

            self.table_ids.setVisible(True)
            self.note.setVisible(True)
<<<<<<< HEAD
            self.fill_options.setVisible(False)
            self.change_default_directory_frame.setVisible(False)
            self.clinical_data_csv_dir_frame.setVisible(False)
        elif type == "User Options" or type == "Configuration":
            self.add_new_window.setVisible(False)
            self.delete_window.setVisible(False)
            self.add_new_roi.setVisible(False)
            self.delete_roi.setVisible(False)
            self.add_standard_volume_name.setVisible(False)
            self.add_standard_organ_name.setVisible(False)
            self.import_organ_csv.setVisible(False)
            self.table_modules.setVisible(True)
            self.table_view.setVisible(False)
            self.table_organ.setVisible(False)
            self.table_volume.setVisible(False)
            self.table_roi.setVisible(False)
            self.table_ids.setVisible(False)
            self.note.setVisible(False)
            self.fill_options.setVisible(False)
            self.change_default_directory_frame.setVisible(False)
            self.clinical_data_csv_dir_frame.setVisible(False)
=======

        elif type == "User Options" or type == "Configuration" or \
                type == "Image Fusion":

            for item in self.observer_array:
                item.setVisible(False)

            self.table_modules.setVisible(True)

>>>>>>> d90c71a9
        elif type == "Line & Fill configuration":
            for item in self.observer_array:
                item.setVisible(False)

            self.fill_options.setVisible(True)
<<<<<<< HEAD
            self.change_default_directory_frame.setVisible(False)
            self.clinical_data_csv_dir_frame.setVisible(False)
=======

>>>>>>> d90c71a9
        elif type == "Default directory":

            for item in self.observer_array:
                item.setVisible(False)
            self.change_default_directory_frame.setVisible(True)
            self.clinical_data_csv_dir_frame.setVisible(False)
        elif type == "Clinical Data CSV File":
            self.add_new_window.setVisible(False)
            self.add_new_roi.setVisible(False)
            self.delete_roi.setVisible(False)
            self.add_standard_volume_name.setVisible(False)
            self.add_standard_organ_name.setVisible(False)
            self.import_organ_csv.setVisible(False)
            self.table_modules.setVisible(False)
            self.table_view.setVisible(False)
            self.table_organ.setVisible(False)
            self.table_volume.setVisible(False)
            self.table_roi.setVisible(False)
            self.table_ids.setVisible(False)
            self.note.setVisible(False)
            self.fill_options.setVisible(False)
            self.change_default_directory_frame.setVisible(False)
            self.clinical_data_csv_dir_frame.setVisible(True)

        elif type == "Auto-Registration":
            for item in self.observer_array:
                if item != self.image_fusion:
                    item.setVisible(False)

            self.image_fusion.auto_image_fusion_frame.setVisible(True)


class WindowingOptions(object):
    """
    Manage the UI of Windowing option.
    """

    def __init__(self, window_options):
        """
        Create the components for the UI of Windowing view.
        """
        self.window = window_options
        self.create_buttons()
        self.create_table_view()

    def create_buttons(self):
        """
        Create a button to add a new window view and delete a window view
        """
        self.window.add_new_window = QtWidgets.QPushButton(self.window.widget)
        self.window.delete_window = QtWidgets.QPushButton(self.window.widget)

        self.window.add_new_window.setCursor(
            QtGui.QCursor(QtCore.Qt.PointingHandCursor))
        self.window.add_new_window.setVisible(False)
        self.window.delete_window.setCursor(
            QtGui.QCursor(QtCore.Qt.PointingHandCursor))
        self.window.delete_window.setVisible(False)

        _translate = QtCore.QCoreApplication.translate
        self.window.add_new_window.setText(
            _translate("Add_On_Options", "Add New Window"))
        self.window.delete_window.setText(
            _translate("Add_On_Options", "Delete Window"))

    def create_table_view(self):
        """
        Create a table to hold all the windowing options.
        """
        self.window.table_view = QtWidgets.QTableWidget(self.window.widget)
        self.window.table_view.setStyleSheet(
            "background-color: rgb(255, 255, 255);")
        self.window.table_view.setColumnCount(4)
        self.window.table_view.setHorizontalHeaderLabels(
            [" Window Name ", " Scan ", " Window ", " Level "])
        self.window.table_view.horizontalHeaderItem(0).setTextAlignment(
            QtCore.Qt.AlignLeft)
        self.window.table_view.horizontalHeaderItem(1).setTextAlignment(
            QtCore.Qt.AlignLeft)
        self.window.table_view.horizontalHeaderItem(2).setTextAlignment(
            QtCore.Qt.AlignLeft)
        self.window.table_view.horizontalHeaderItem(3).setTextAlignment(
            QtCore.Qt.AlignLeft)
        self.window.table_view.verticalHeader().hide()
        image_windowing_header = self.window.table_view.horizontalHeader()
        image_windowing_header.setSectionResizeMode(
            0, QtWidgets.QHeaderView.Stretch)
        image_windowing_header.setSectionResizeMode(
            1, QtWidgets.QHeaderView.ResizeToContents)
        image_windowing_header.setSectionResizeMode(
            2, QtWidgets.QHeaderView.Stretch)
        image_windowing_header.setSectionResizeMode(
            3, QtWidgets.QHeaderView.Stretch)
        self.window.table_view.setVisible(False)

        # removing the ability to edit tables with immediate click
        self.window.table_view.setEditTriggers(
            QtWidgets.QTreeView.NoEditTriggers
            | QtWidgets.QTreeView.NoEditTriggers)


class StandardOrganOptions(object):
    """
    Manage the UI of Standard Organ option.
    """

    def __init__(self, window_options):
        """
        Create the components for the UI of Standard Organ view.
        """
        self.window = window_options
        self.create_add_button()
        self.create_import_csv_button()
        self.create_table_view()

    def create_add_button(self):
        """
        Create a button to add a new standard organ name.
        """
        self.window.add_standard_organ_name = QtWidgets.QPushButton(
            self.window.widget)
        self.window.add_standard_organ_name.setCursor(
            QtGui.QCursor(QtCore.Qt.PointingHandCursor))
        self.window.add_standard_organ_name.setVisible(False)
        _translate = QtCore.QCoreApplication.translate
        self.window.add_standard_organ_name.setText(
            _translate("Add_On_Options", "Add Standard Name"))

    def create_import_csv_button(self):
        """
        Create a button to import a csv of standard organs.
        """
        self.window.import_organ_csv = QtWidgets.QPushButton(
            self.window.widget)
        self.window.import_organ_csv.setCursor(
            QtGui.QCursor(QtCore.Qt.PointingHandCursor))
        self.window.import_organ_csv.setVisible(False)
        _translate = QtCore.QCoreApplication.translate
        self.window.import_organ_csv.setText(
            _translate("Add_On_Options", "Import Spreadsheet"))

    def create_table_view(self):
        """
        Create a table to hold all the standard organ entries.
        """
        self.window.table_organ = QtWidgets.QTableWidget(self.window.widget)
        self.window.table_organ.setStyleSheet(
            "background-color: rgb(255, 255, 255);")
        self.window.table_organ.setColumnCount(4)
        self.window.table_organ.setHorizontalHeaderLabels(
            [" Standard Name ", " FMA ID ", " Organ ", " Url "])
        self.window.table_organ.horizontalHeaderItem(0).setTextAlignment(
            QtCore.Qt.AlignLeft)
        self.window.table_organ.horizontalHeaderItem(1).setTextAlignment(
            QtCore.Qt.AlignLeft)
        self.window.table_organ.horizontalHeaderItem(2).setTextAlignment(
            QtCore.Qt.AlignLeft)
        self.window.table_organ.horizontalHeaderItem(3).setTextAlignment(
            QtCore.Qt.AlignLeft)

        standard_organ_names_header = \
            self.window.table_organ.horizontalHeader()
        standard_organ_names_header.setSectionResizeMode(
            0, QtWidgets.QHeaderView.Stretch)
        standard_organ_names_header.setSectionResizeMode(
            1, QtWidgets.QHeaderView.ResizeToContents)
        standard_organ_names_header.setSectionResizeMode(
            2, QtWidgets.QHeaderView.Stretch)
        standard_organ_names_header.setSectionResizeMode(
            3, QtWidgets.QHeaderView.Stretch)
        self.window.table_organ.setVisible(False)
        self.window.table_organ.verticalHeader().hide()

        # Removing the ability to edit tables with immediate click
        self.window.table_organ.setEditTriggers(
            QtWidgets.QTreeView.NoEditTriggers
            | QtWidgets.QTreeView.NoEditTriggers)


class StandardVolumeOptions(object):
    """
    Manage the UI of Standard Volume option.
    """

    def __init__(self, window_options):
        """
        Create the components for the UI of Standard Volume view.
        """
        self.window = window_options
        self.create_add_button()
        self.create_table_view()

    def create_add_button(self):
        """
        Create a button to add a new standard volume name.
        """
        self.window.add_standard_volume_name = QtWidgets.QPushButton(
            self.window.widget)
        self.window.add_standard_volume_name.setCursor(
            QtGui.QCursor(QtCore.Qt.PointingHandCursor))
        self.window.add_standard_volume_name.setVisible(False)
        _translate = QtCore.QCoreApplication.translate
        self.window.add_standard_volume_name.setText(
            _translate("Add_On_Options", "Add Standard Name"))

    def create_table_view(self):
        """
        Create a table to hold the volume entries.
        """
        self.window.table_volume = QtWidgets.QTableWidget(self.window.widget)
        self.window.table_volume.setStyleSheet(
            "background-color: rgb(255, 255, 255);")
        self.window.table_volume.setColumnCount(2)
        self.window.table_volume.setHorizontalHeaderLabels(
            [" Standard Name ", " Volume Name"])
        self.window.table_volume.horizontalHeaderItem(0).setTextAlignment(
            QtCore.Qt.AlignLeft)
        self.window.table_volume.horizontalHeaderItem(1).setTextAlignment(
            QtCore.Qt.AlignLeft)
        standard_volume_names_header = \
            self.window.table_volume.horizontalHeader()
        self.window.table_volume.verticalHeader().hide()
        standard_volume_names_header.setSectionResizeMode(
            0, QtWidgets.QHeaderView.Stretch)
        standard_volume_names_header.setSectionResizeMode(
            1, QtWidgets.QHeaderView.Stretch)
        self.window.table_volume.setVisible(False)

        # Removing the ability to edit tables with immediate click
        self.window.table_volume.setEditTriggers(
            QtWidgets.QTreeView.NoEditTriggers
            | QtWidgets.QTreeView.NoEditTriggers)


class RoiFromIsodoseOptions(object):
    """
    Manage the UI of ROI from isodose option.
    """

    def __init__(self, window_options):
        """
        Create the components for the UI of ROI from Isodose view.
        """
        self.window = window_options
        self.create_buttons()
        self.create_table_view()

    def create_buttons(self):
        """
        Create buttons to create and delete ROIs from isodose.
        """
        # Buttons
        self.window.add_new_roi = QtWidgets.QPushButton(self.window.widget)
        self.window.delete_roi = QtWidgets.QPushButton(self.window.widget)

        # Set cursor
        self.window.add_new_roi.setCursor(
            QtGui.QCursor(QtCore.Qt.PointingHandCursor))
        self.window.delete_roi.setCursor(
            QtGui.QCursor(QtCore.Qt.PointingHandCursor))

        # Set visibility
        self.window.add_new_roi.setVisible(False)
        self.window.delete_roi.setVisible(False)

        # Set style
        self.window.add_new_roi.setProperty("QPushButtonClass",
                                            "success-button")
        self.window.delete_roi.setProperty("QPushButtonClass", "fail-button")

        # Set text
        _translate = QtCore.QCoreApplication.translate
        self.window.add_new_roi.setText(_translate("Add_On_Options",
                                                   "Add new Isodose"))
        self.window.delete_roi.setText(_translate("Add_On_Options",
                                                  "Remove Isodose"))

    def create_table_view(self):
        """
        Create a table to hold all the ROI creation by isodose entries.
        """
        self.window.table_roi = QtWidgets.QTableWidget(self.window.widget)
        self.window.table_roi.setStyleSheet(
            "background-color: rgb(255, 255, 255);")
        self.window.table_roi.setColumnCount(4)
        self.window.table_roi.verticalHeader().hide()
        self.window.table_roi.setHorizontalHeaderLabels(
            [" Isodose Level ", " Unit ", " ROI Name ", " Notes "])

        self.window.table_roi.horizontalHeaderItem(0).setTextAlignment(
            QtCore.Qt.AlignLeft)
        self.window.table_roi.horizontalHeaderItem(1).setTextAlignment(
            QtCore.Qt.AlignLeft)
        self.window.table_roi.horizontalHeaderItem(2).setTextAlignment(
            QtCore.Qt.AlignLeft)
        self.window.table_roi.horizontalHeaderItem(3).setTextAlignment(
            QtCore.Qt.AlignLeft)

        roi_from_isodose_header = self.window.table_roi.horizontalHeader()
        roi_from_isodose_header.setSectionResizeMode(
            0, QtWidgets.QHeaderView.Stretch)
        roi_from_isodose_header.setSectionResizeMode(
            1, QtWidgets.QHeaderView.Stretch)
        roi_from_isodose_header.setSectionResizeMode(
            2, QtWidgets.QHeaderView.Stretch)
        roi_from_isodose_header.setSectionResizeMode(
            3, QtWidgets.QHeaderView.Stretch)

        self.window.table_roi.setVisible(False)

        # Removing the ability to edit tables with immediate click
        self.window.table_roi.setEditTriggers(
            QtWidgets.QTreeView.NoEditTriggers |
            QtWidgets.QTreeView.NoEditTriggers)


class PatientHashId(object):
    """
    Manage the UI of Patient ID - Hash ID option.
    """

    def __init__(self, window_options):
        """
        Create the components for the UI of Patient ID - Hash ID view.
        """
        self.window = window_options
        self.create_table_view()
        self.create_note()

    def create_table_view(self):
        """
        Create a table to hold all the patients and their hash that the
        software has anonymised.
        """
        self.window.table_ids = QtWidgets.QTableWidget(self.window.widget)
        self.window.table_ids.setStyleSheet(
            "background-color: rgb(255, 255, 255);")
        self.window.table_ids.setColumnCount(2)
        self.window.table_ids.setHorizontalHeaderLabels(
            [" Patient ID ", " Hash ID "])
        self.window.table_ids.horizontalHeaderItem(0).setTextAlignment(
            QtCore.Qt.AlignLeft)
        self.window.table_ids.horizontalHeaderItem(1).setTextAlignment(
            QtCore.Qt.AlignLeft)
        patient_hash_id_header = self.window.table_ids.horizontalHeader()
        self.window.table_ids.verticalHeader().hide()
        patient_hash_id_header.setSectionResizeMode(
            0, QtWidgets.QHeaderView.Stretch)
        patient_hash_id_header.setSectionResizeMode(
            1, QtWidgets.QHeaderView.Stretch)
        self.window.table_ids.setVisible(False)
        # removing the ability to edit tables with immediate click
        self.window.table_ids.setEditTriggers(
            QtWidgets.QTreeView.NoEditTriggers
            | QtWidgets.QTreeView.NoEditTriggers)

    def create_note(self):
        """
        Create a note for the user about data privacy.
        """
        self.window.note = QtWidgets.QLabel(self.window.widget)
        self.window.note.setVisible(False)
        _translate = QtCore.QCoreApplication.translate
        self.window.note.setText(
            _translate(
                "Add_On_Options",
                "Note: This is a list of all the patients anonymized "
                "using Onko.\nIt is your responsability to ensure "
                "their privacy."))


class LineFillOptions(object):
    """
    Manage the UI of Line and Fill Configuration options for ROIs and
    Isodoses display.
    """

    def __init__(self, window_options, roi_line, roi_opacity, iso_line,
                 iso_opacity, line_width):
        """
        Create the components for the UI of Line and Fill options and
        set the layout.
        """
        self.window = window_options
        self.roi_line = roi_line
        self.roi_opacity = roi_opacity
        self.iso_line = iso_line
        self.iso_opacity = iso_opacity
        self.line_width = line_width

        window_options.fill_layout = QtWidgets.QFormLayout(
            window_options.widget)
        window_options.fill_options = QtWidgets.QWidget(window_options.widget)
        self.create_combobox_line_style_roi()
        self.create_slider_opacity_roi()
        self.create_combobox_line_style_isodoses()
        self.create_slider_opacity_isodose()
        self.create_combobox_line_width()
        self.set_layout()

    def set_layout(self):
        """
        Add the components into a layout and initialize the values
        according to the last configuration settings.
        """
        # Adding the components into a layout
        self.window.fill_layout.addRow(QtWidgets.QLabel("ROI Line Style: "),
                                       self.window.line_style_ROI)
        self.window.fill_layout.addRow(QtWidgets.QLabel(""))
        self.window.fill_layout.addRow(self.window.opacityLabel_ROI,
                                       self.window.opacity_ROI)
        self.window.fill_layout.addRow(QtWidgets.QLabel(""))
        self.window.fill_layout.addRow(QtWidgets.QLabel("ISO Line Style: "),
                                       self.window.line_style_ISO)
        self.window.fill_layout.addRow(QtWidgets.QLabel(""))
        self.window.fill_layout.addRow(self.window.opacityLabel_ISO,
                                       self.window.opacity_ISO)
        self.window.fill_layout.addRow(QtWidgets.QLabel(""))
        self.window.fill_layout.addRow(QtWidgets.QLabel("Line Width: "),
                                       self.window.line_width)

        # Inserting the last configuration settings on initialisation
        self.window.line_style_ROI.setCurrentIndex(self.roi_line)
        self.window.line_style_ISO.setCurrentIndex(self.iso_line)
        self.window.line_width.setCurrentText(str(self.line_width))

        self.window.fill_options.setLayout(self.window.fill_layout)
        # self.window.fill_options.setGeometry(QtCore.QRect(290, 90, 451, 370))
        self.window.fill_options.setVisible(False)

    def create_combobox_line_style_roi(self):
        """
        Create combobox with the available lines for ROIs.
        """
        self.window.line_style_ROI = QtWidgets.QComboBox(
            self.window.fill_options)
        self.window.line_style_ROI.addItem("No Pen")
        self.window.line_style_ROI.addItem("Solid Line")
        self.window.line_style_ROI.addItem("Dash Line")
        self.window.line_style_ROI.addItem("Dot Line")
        self.window.line_style_ROI.addItem("Dash-Dot Line")
        self.window.line_style_ROI.addItem("Dash-Dot-Dot Line")
        self.window.line_style_ROI.setSizeAdjustPolicy(
            QtWidgets.QComboBox.AdjustToContents)

    def create_slider_opacity_roi(self):
        """
        Create slider to determine the opacity of the fill for ROIs
        """
        self.window.opacity_ROI = QtWidgets.QSlider(QtCore.Qt.Horizontal)
        self.window.opacity_ROI.setMinimum(0)
        self.window.opacity_ROI.setMaximum(100)
        self.window.opacity_ROI.setTickPosition(QtWidgets.QSlider.TicksLeft)
        self.window.opacity_ROI.setTickInterval(10)
        self.window.opacity_ROI.setValue(self.roi_opacity)
        self.window.opacity_ROI.valueChanged.connect(self.update_roi_opacity)
        self.window.opacityLabel_ROI = QtWidgets.QLabel(
            "ROI Fill Opacity: \t {}%".format(
                int(self.window.opacity_ROI.value())))

    def create_combobox_line_style_isodoses(self):
        """
        Create combobox with the available lines for isodoses
        """
        self.window.line_style_ISO = QtWidgets.QComboBox(
            self.window.fill_options)
        self.window.line_style_ISO.addItem("No Pen")
        self.window.line_style_ISO.addItem("Solid Line")
        self.window.line_style_ISO.addItem("Dash Line")
        self.window.line_style_ISO.addItem("Dot Line")
        self.window.line_style_ISO.addItem("Dash-Dot Line")
        self.window.line_style_ISO.addItem("Dash-Dot-Dot Line")
        self.window.line_style_ISO.setSizeAdjustPolicy(
            QtWidgets.QComboBox.AdjustToContents)

    def create_slider_opacity_isodose(self):
        """
        Create slider to determine opacity of the fill for isodoses
        """
        self.window.opacity_ISO = QtWidgets.QSlider(QtCore.Qt.Horizontal)
        self.window.opacity_ISO.setMinimum(0)
        self.window.opacity_ISO.setMaximum(100)
        self.window.opacity_ISO.setTickPosition(QtWidgets.QSlider.TicksLeft)
        self.window.opacity_ISO.setTickInterval(10)
        self.window.opacity_ISO.setValue(self.iso_opacity)
        self.window.opacity_ISO.valueChanged.connect(self.update_iso_opacity)
        self.window.opacityLabel_ISO = QtWidgets.QLabel(
            "ISO Fill Opacity: \t {}%".format(
                int(self.window.opacity_ISO.value())))

    def create_combobox_line_width(self):
        """
        Create combobox to hold the line width options
        """
        self.window.line_width = QtWidgets.QComboBox(self.window.fill_options)
        self.window.line_width.addItem("0.5")
        self.window.line_width.addItem("1")
        self.window.line_width.addItem("1.5")
        self.window.line_width.addItem("2")
        self.window.line_width.addItem("2.5")
        self.window.line_width.setSizeAdjustPolicy(
            QtWidgets.QComboBox.AdjustToContents)

    def update_roi_opacity(self):
        """
        Update the percentage on slider change for ROIs.
        """
        self.window.opacityLabel_ROI.setText("ROI Fill Opacity: \t {}%".format(
            int(self.window.opacity_ROI.value())))

    def update_iso_opacity(self):
        """
        Update the percentage on slider change for isodoses.
        """
        self.window.opacityLabel_ISO.setText("ISO Fill Opacity: \t {}%".format(
            int(self.window.opacity_ISO.value())))


class ChangeDefaultDirectory(object):
    """
    Manage the UI of Change Default Directory option.
    """

    def __init__(self, window_options):
        """
        Create the components for the UI of Change Default Directory view.
        """
        self.window = window_options
        self.create_change_default_directory_frame()

    def create_change_default_directory_frame(self):
        config = Configuration()
        default_directory = None
        try:
            default_directory = config.get_default_directory()
        except SqlError:
            config.set_up_config_db()
            QtWidgets.QMessageBox.critical(
                self.window, "Config file error",
                """Failed to access configuration file.
                \nConfiguration file recreated with no default directory.
                \nPlease update your default directory.""")

        # Parent attribute
        self.window.change_default_directory_frame = QtWidgets.QFrame()
        self.window.change_default_directory_frame.setVisible(False)
        self.change_default_directory_vertical_layout = QtWidgets.QVBoxLayout()
        self.change_default_directory_prompt = QtWidgets.QLabel()
        self.change_default_directory_prompt.setAlignment(QtCore.Qt.AlignLeft)
        self.change_default_directory_prompt.setVisible(True)
        self.change_default_directory_prompt.setText(
            "Default directory's path:")
        self.change_default_directory_vertical_layout.addWidget(
            self.change_default_directory_prompt)
        # Create a horizontal box to hold the input box for the
        # directory and the choose button
        self.change_default_directory_input_horizontal_box = \
            QtWidgets.QHBoxLayout()

        # Create a textbox to contain the path to the directory that
        # contains the DICOM files
        self.change_default_directory_input_box = \
            UIChangeDefaultDirDragAndDropEvent(self)
        self.change_default_directory_input_box.setCursorPosition(0)
        self.change_default_directory_input_box.setText(default_directory)
        self.change_default_directory_input_horizontal_box.addWidget(
            self.change_default_directory_input_box)

        # Create a choose button to open the file dialog
        self.change_default_directory_button = QtWidgets.QPushButton()
        self.change_default_directory_button.setText("Change")
        self.change_default_directory_button.resize(
            self.change_default_directory_button.sizeHint().width(),
            self.change_default_directory_input_box.height())
        self.change_default_directory_button.setCursor(
            QtGui.QCursor(QtCore.Qt.PointingHandCursor))
        self.change_default_directory_input_horizontal_box.addWidget(
            self.change_default_directory_button)
        self.change_default_directory_button.clicked.connect(
            self.change_button_clicked)

        # Create a widget to hold the input fields
        self.change_default_directory_input_widget = QtWidgets.QWidget()
        self.change_default_directory_input_horizontal_box.setStretch(0, 4)
        self.change_default_directory_input_widget.setLayout(
            self.change_default_directory_input_horizontal_box)
        self.change_default_directory_vertical_layout.addWidget(
            self.change_default_directory_input_widget, 1,
            QtCore.Qt.AlignTop)

        self.window.change_default_directory_frame.setLayout(
            self.change_default_directory_vertical_layout)

    def change_button_clicked(self):
        """
        Executes when the choose button is clicked.
        Gets filepath from the user and loads all files and subdirectories.
        """
        # Get folder path from pop up dialog box

        self.default_directory = QtWidgets.QFileDialog.getExistingDirectory(
            None, 'Select patient folder...', '')
        if len(self.default_directory) > 0:
            self.change_default_directory_input_box.setText(
                self.default_directory)


class ClinicalDataCSVDirectoryOptions(object):
    """
    The UI for changing the CSV file that clinical data is imported
    from.
    """

    def __init__(self, window_options):
        """
        Create the components for the UI of t he clinical data CSV
        option.
        :param window_options: the options window object.
        """
        self.window = window_options
        self.create_change_clinical_data_csv_frame()

    def create_change_clinical_data_csv_frame(self):
        config = Configuration()
        csv_dir = None

        # Try get the clinical data CSV directory
        try:
            csv_dir = config.get_clinical_data_csv_dir()
        except SqlError:
            config.set_up_config_db()
            QtWidgets.QMessageBox.critical(
                self.window, "Config file error",
                """Failed to access configuration file.
                \nConfiguration file recreated with no default directory.
                \nPlease update your default directory.""")

        # Clinical data prompt text
        text = "Change the file that is searched for patient clinical data.\n"
        text += "\nPlease note that patient clinical data must be stored in a "
        text += "CSV format.\n\nThe first column of the CSV data must be the "
        text += "patient's ID.\n\nIf the patient ID in the clinical data CSV "
        text += "does not match the patient ID in the DICOM dataset, the "
        text += "clinical data tab will not be populated!"

        # Create the frame
        self.window.clinical_data_csv_dir_frame = QtWidgets.QFrame()
        self.window.clinical_data_csv_dir_frame.setVisible(False)

        # Create the layout
        self.clinical_data_csv_layout = QtWidgets.QVBoxLayout()
        self.change_clinical_data_csv_dir_prompt = QtWidgets.QLabel()
        self.change_clinical_data_csv_dir_prompt.setAlignment(
            QtCore.Qt.AlignJustify)
        self.change_clinical_data_csv_dir_prompt.setVisible(True)
        self.change_clinical_data_csv_dir_prompt.setMaximumWidth(
            self.window.clinical_data_csv_dir_frame.width() - 10)
        self.change_clinical_data_csv_dir_prompt.setText(text)
        self.change_clinical_data_csv_dir_prompt.setWordWrap(True)
        self.clinical_data_csv_layout.addWidget(
            self.change_clinical_data_csv_dir_prompt)

        # Create a horizontal box to hold the input box for the
        # directory and the choose button
        self.clinical_data_csv_dir_input_layout = QtWidgets.QHBoxLayout()

        # Create a textbox to contain the path to the directory that
        # contains the DICOM files
        self.clinical_data_csv_dir_input_box = \
            UIChangeDefaultDirDragAndDropEvent(self)
        self.clinical_data_csv_dir_input_box.setCursorPosition(0)
        self.clinical_data_csv_dir_input_box.setText(csv_dir)
        self.clinical_data_csv_dir_input_layout.addWidget(
            self.clinical_data_csv_dir_input_box)

        # Create a choose button to open the file dialog
        self.clinical_data_csv_dir_button = QtWidgets.QPushButton()
        self.clinical_data_csv_dir_button.setText("Change")
        self.clinical_data_csv_dir_button.resize(
            self.clinical_data_csv_dir_button.sizeHint().width(),
            self.clinical_data_csv_dir_input_box.height())
        self.clinical_data_csv_dir_button.setCursor(
            QtGui.QCursor(QtCore.Qt.PointingHandCursor))
        self.clinical_data_csv_dir_button.clicked.connect(
            self.change_clinical_data_csv_button_clicked)
        self.clinical_data_csv_dir_input_layout.addWidget(
            self.clinical_data_csv_dir_button)

        # Create a widget to hold the input fields
        self.clinical_data_csv_dir_input_widget = QtWidgets.QWidget()
        self.clinical_data_csv_dir_input_widget.setLayout(
            self.clinical_data_csv_dir_input_layout)
        self.clinical_data_csv_layout.addWidget(
            self.clinical_data_csv_dir_input_widget)
        self.clinical_data_csv_layout.addStretch(1)

        # Set the frame's layout
        self.window.clinical_data_csv_dir_frame.setLayout(
            self.clinical_data_csv_layout)

    def change_clinical_data_csv_button_clicked(self):
        """
        Executes when the choose button is clicked.
        Gets filepath from the user and loads all files and
        subdirectories.
        """
        # Get folder path from pop up dialog box
        path = QtWidgets.QFileDialog.getOpenFileName(
            None, "Open Clinical Data File", "", "CSV data files (*.csv)"
        )[0]
        if len(path) > 0:
            self.clinical_data_csv_dir_input_box.setText(path)


class UIChangeDefaultDirDragAndDropEvent(QtWidgets.QLineEdit):
    parent_window = None

    def __init__(self, UIOpenPatientWindowInstance):
        super(UIChangeDefaultDirDragAndDropEvent, self).__init__()
        self.parent_window = UIOpenPatientWindowInstance
        self.setDragEnabled(True)

    def dragEnterEvent(self, event):
        data = event.mimeData()
        urls = data.urls()
        if urls and urls[0].scheme() == 'file':
            event.acceptProposedAction()

    def dropEvent(self, event):
        data = event.mimeData()
        urls = data.urls()
        if urls and urls[0].scheme() == 'file':
            # Removes the doubled intro slash
            directory_path = str(urls[0].path())[1:]
            # add / for not Windows machines
            if platform.system() != 'Windows':
                directory_path = "/" + directory_path
            # Pastes the directory into the text field
            self.setText(directory_path)<|MERGE_RESOLUTION|>--- conflicted
+++ resolved
@@ -50,6 +50,7 @@
         self.observer_array.append(self.add_new_roi)
         self.observer_array.append(self.delete_roi)
         self.observer_array.append(self.table_modules)
+        self.observer_array.append(self.clinical_data_csv_dir_frame)
         self.observer_array.append(self.image_fusion)
 
     def setup_ui(self, add_on_options, roi_line, roi_opacity, iso_line,
@@ -86,12 +87,9 @@
             self, roi_line, roi_opacity, iso_line, iso_opacity, line_width)
         self.iso2roi_options = RoiFromIsodoseOptions(self)
         self.change_default_directory = ChangeDefaultDirectory(self)
-<<<<<<< HEAD
         self.clinical_data_csv_dir_options = \
             ClinicalDataCSVDirectoryOptions(self)
-=======
         self.image_fusion = ImageFusionOptions(self)
->>>>>>> d90c71a9
 
         self.create_cancel_button()
         self.create_apply_button()
@@ -129,13 +127,10 @@
         self.option_layout.addWidget(self.fill_options, 1, 0, 1, 3)
         self.option_layout.addWidget(
             self.change_default_directory_frame, 1, 0, 1, 3)
-<<<<<<< HEAD
         self.option_layout.addWidget(self.clinical_data_csv_dir_frame,
                                      1, 0, 1, 3)
-=======
         self.option_layout.addWidget(
             self.image_fusion.auto_image_fusion_frame, 1, 0, 1, 3)
->>>>>>> d90c71a9
 
         # Add Button Widgets
         self.option_layout.addWidget(self.add_new_window, 2, 2)
@@ -231,19 +226,7 @@
             self.table_view.setVisible(True)
             self.add_new_window.setVisible(True)
             self.delete_window.setVisible(True)
-<<<<<<< HEAD
-            self.add_new_roi.setVisible(False)
-            self.delete_roi.setVisible(False)
-            self.add_standard_volume_name.setVisible(False)
-            self.add_standard_organ_name.setVisible(False)
-            self.import_organ_csv.setVisible(False)
-            self.note.setVisible(False)
-            self.fill_options.setVisible(False)
-            self.change_default_directory_frame.setVisible(False)
-            self.clinical_data_csv_dir_frame.setVisible(False)
-=======
-
->>>>>>> d90c71a9
+            
         elif type == "Standard Organ Names":
             for item in self.observer_array:
                 item.setVisible(False)
@@ -251,29 +234,13 @@
             self.table_organ.setVisible(True)
             self.add_standard_organ_name.setVisible(True)
             self.import_organ_csv.setVisible(True)
-<<<<<<< HEAD
-            self.note.setVisible(False)
-            self.fill_options.setVisible(False)
-            self.change_default_directory_frame.setVisible(False)
-            self.clinical_data_csv_dir_frame.setVisible(False)
-=======
-
->>>>>>> d90c71a9
+            
         elif type == "Standard Volume Names":
             for item in self.observer_array:
                 item.setVisible(False)
 
             self.table_organ.setVisible(True)
             self.add_standard_volume_name.setVisible(True)
-<<<<<<< HEAD
-            self.add_standard_organ_name.setVisible(False)
-            self.import_organ_csv.setVisible(False)
-            self.note.setVisible(False)
-            self.fill_options.setVisible(False)
-            self.change_default_directory_frame.setVisible(False)
-            self.clinical_data_csv_dir_frame.setVisible(False)
-=======
->>>>>>> d90c71a9
 
         elif type == "Create ROIs from Isodoses":
             for item in self.observer_array:
@@ -282,16 +249,6 @@
             self.table_roi.setVisible(True)
             self.add_new_roi.setVisible(True)
             self.delete_roi.setVisible(True)
-<<<<<<< HEAD
-            self.add_standard_volume_name.setVisible(False)
-            self.add_standard_organ_name.setVisible(False)
-            self.import_organ_csv.setVisible(False)
-            self.note.setVisible(False)
-            self.fill_options.setVisible(False)
-            self.change_default_directory_frame.setVisible(False)
-            self.clinical_data_csv_dir_frame.setVisible(False)
-=======
->>>>>>> d90c71a9
 
         elif type == "Patient ID - Hash ID":
             for item in self.observer_array:
@@ -299,29 +256,6 @@
 
             self.table_ids.setVisible(True)
             self.note.setVisible(True)
-<<<<<<< HEAD
-            self.fill_options.setVisible(False)
-            self.change_default_directory_frame.setVisible(False)
-            self.clinical_data_csv_dir_frame.setVisible(False)
-        elif type == "User Options" or type == "Configuration":
-            self.add_new_window.setVisible(False)
-            self.delete_window.setVisible(False)
-            self.add_new_roi.setVisible(False)
-            self.delete_roi.setVisible(False)
-            self.add_standard_volume_name.setVisible(False)
-            self.add_standard_organ_name.setVisible(False)
-            self.import_organ_csv.setVisible(False)
-            self.table_modules.setVisible(True)
-            self.table_view.setVisible(False)
-            self.table_organ.setVisible(False)
-            self.table_volume.setVisible(False)
-            self.table_roi.setVisible(False)
-            self.table_ids.setVisible(False)
-            self.note.setVisible(False)
-            self.fill_options.setVisible(False)
-            self.change_default_directory_frame.setVisible(False)
-            self.clinical_data_csv_dir_frame.setVisible(False)
-=======
 
         elif type == "User Options" or type == "Configuration" or \
                 type == "Image Fusion":
@@ -331,40 +265,23 @@
 
             self.table_modules.setVisible(True)
 
->>>>>>> d90c71a9
         elif type == "Line & Fill configuration":
             for item in self.observer_array:
                 item.setVisible(False)
 
             self.fill_options.setVisible(True)
-<<<<<<< HEAD
-            self.change_default_directory_frame.setVisible(False)
-            self.clinical_data_csv_dir_frame.setVisible(False)
-=======
-
->>>>>>> d90c71a9
+
         elif type == "Default directory":
 
             for item in self.observer_array:
                 item.setVisible(False)
+                
             self.change_default_directory_frame.setVisible(True)
-            self.clinical_data_csv_dir_frame.setVisible(False)
+
         elif type == "Clinical Data CSV File":
-            self.add_new_window.setVisible(False)
-            self.add_new_roi.setVisible(False)
-            self.delete_roi.setVisible(False)
-            self.add_standard_volume_name.setVisible(False)
-            self.add_standard_organ_name.setVisible(False)
-            self.import_organ_csv.setVisible(False)
-            self.table_modules.setVisible(False)
-            self.table_view.setVisible(False)
-            self.table_organ.setVisible(False)
-            self.table_volume.setVisible(False)
-            self.table_roi.setVisible(False)
-            self.table_ids.setVisible(False)
-            self.note.setVisible(False)
-            self.fill_options.setVisible(False)
-            self.change_default_directory_frame.setVisible(False)
+            for item in self.observer_array:
+                item.setVisible(False)
+    
             self.clinical_data_csv_dir_frame.setVisible(True)
 
         elif type == "Auto-Registration":
