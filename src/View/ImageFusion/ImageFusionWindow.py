--- conflicted
+++ resolved
@@ -437,33 +437,6 @@
                     checked_item.setCheckState(0, Qt.Unchecked)
             self.last_patient = selected_patient
 
-<<<<<<< HEAD
-        # Get the types of all selected leaves
-        selected_series_types = set()
-        selected_studies_names = set()
-        for checked_item in self.get_checked_leaves():
-            selected_studies_names.add(checked_item.parent().text(0))
-            series_type = checked_item.dicom_object.get_series_type()
-            if type(series_type) == str:
-                selected_series_types.add(series_type)
-            else:
-                selected_series_types.update(series_type)
-
-        header = ""
-        self.open_patient_window_confirm_button.setDisabled(True)
-        # Check if multiple studies are selected
-        if len(selected_studies_names) == 1 & \
-                len(list({'CT', 'MR', 'PT'} & selected_series_types)) != 0:
-            self.open_patient_window_confirm_button.setDisabled(False)
-        elif len(selected_studies_names) <= 1:
-            header = "Only one study can be opened."
-            self.open_patient_window_confirm_button.setDisabled(False)
-
-        # Check the existence of IMAGE, RTSTRUCT and RTDOSE files
-        # if len(list({'CT', 'MR', 'PT'} & selected_series_types)) == 0:
-        #     header = "Cannot proceed without an image file."
-        #     self.open_patient_window_confirm_button.setDisabled(True)
-=======
         # Check selected items and display warning messages
         self.check_selected_items(selected_patient)
 
@@ -521,7 +494,6 @@
                   'PT' in selected_series_types):
             header = "Cannot proceed without an image."
             proceed = False
->>>>>>> 2e82a89f
         elif 'RTSTRUCT' in selected_series_types:
             header = "Cannot load new RTSTRUCT."
             proceed = False
@@ -537,19 +509,7 @@
             proceed = False
         else:
             header = ""
-<<<<<<< HEAD
-
-        # Check if same patient
-        # if selected_patient.dicom_object.patient_id.strip() != \
-        #         self.patient_id.strip():
-        #     header = "Cannot proceed with different patient."
-        #     self.open_patient_window_confirm_button.setDisabled(True)
-        # if len(selected_studies_names) == 0:
-        #     header = "No image set selected"
-        #     self.open_patient_window_confirm_button.setDisabled(True)
-=======
         self.open_patient_window_confirm_button.setDisabled(not proceed)
->>>>>>> 2e82a89f
 
         # Set the tree header
         self.open_patient_window_patients_tree.setHeaderLabel(header)
