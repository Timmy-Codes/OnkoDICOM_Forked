import platform
from os.path import expanduser
from src.Controller.PathHandler import resource_path
from PySide6 import QtCore, QtGui, QtWidgets
from src.Controller.BatchProcessingController import BatchProcessingController
<<<<<<< HEAD
from src.View.batchprocessing.ClinicalDataSR2CSVOptions import \
    ClinicalDataSR2CSVOptions
from src.View.batchprocessing.CSV2ClinicalDataSROptions import \
    CSV2ClinicalDataSROptions
=======
from src.View.batchprocessing.DVH2CSVOptions import DVH2CSVOptions
>>>>>>> affea197
from src.View.batchprocessing.ISO2ROIOptions import ISO2ROIOptions
from src.View.batchprocessing.PyRad2CSVOptions import PyRad2CSVOptions
from src.View.batchprocessing.Pyrad2PyradSROptions import Pyrad2PyradSROptions
from src.View.batchprocessing.SUV2ROIOptions import SUV2ROIOptions


class CheckableTabWidget(QtWidgets.QTabWidget):
    """
    Creates a clickable tab widget.
    """
    checked_list = []

    def addTab(self, widget, title):
        """
        Add a tab to the tab bar.
        :param widget: the widget to add to the tab bar.
        :param title: string to display on the tab bar.
        """
        QtWidgets.QTabWidget.addTab(self, widget, title)
        checkbox = QtWidgets.QCheckBox()
        self.checked_list.append(checkbox)
        self.tabBar().setTabButton(self.tabBar().count()-1,
                                   QtWidgets.QTabBar.LeftSide, checkbox)

    def isChecked(self, index):
        """
        Returns True if the tab checkbox at index is checked.
        :param index: the index of the tab checkbox.
        :return: True if the checkbox at index is checked, False
                 otherwise.
        """
        return self.tabBar().tabButton(
            index,
            QtWidgets.QTabBar.LeftSide).checkState() != QtCore.Qt.Unchecked

    def setCheckState(self, index, check_state):
        """
        Set the checked state of the checkbox at index.
        :param index: index of the checkbox to change the state of.
        :param check_state: QtCore.CheckState, state to set the checkbox
                            to.
        """
        self.tabBar().tabButton(
            index,
            QtWidgets.QTabBar.LeftSide).setCheckState(check_state)


class UIBatchProcessingWindow(object):
    """
    This class contains the user interface for the batch processing
    window.
    """
    def setup_ui(self, batch_window_instance):
        """
        Sets up the UI for the batch processing window.
        """
        # Get the appropriate stylesheet
        if platform.system() == 'Darwin':
            self.stylesheet_path = "res/stylesheet.qss"
        else:
            self.stylesheet_path = "res/stylesheet-win-linux.qss"
        self.stylesheet = open(resource_path(self.stylesheet_path)).read()

        # Create class variables
        self.file_path = "Select file path..."

        # Label font
        label_font = QtGui.QFont()
        label_font.setPixelSize(14)

        # Set the window icon
        window_icon = QtGui.QIcon()
        window_icon.addPixmap(
            QtGui.QPixmap(resource_path("res/images/icon.ico")),
            QtGui.QIcon.Normal, QtGui.QIcon.Off)

        # Set window properties
        batch_window_instance.setObjectName("BatchWindowInstance")
        batch_window_instance.setWindowIcon(window_icon)
        batch_window_instance.setWindowTitle("Batch Processing")
        batch_window_instance.resize(840, 530)

        # == Directory widgets
        # Directory label
        dir_label_text = "Select directory to perform batch processing on:"
        self.dir_info_label = QtWidgets.QLabel(dir_label_text)
        self.dir_info_label.setFont(label_font)

        # Directory line edit
        self.directory_input = QtWidgets.QLineEdit()
        self.directory_input.setText(self.file_path)
        self.directory_input.textChanged.connect(self.line_edit_changed)
        self.directory_input.setStyleSheet(self.stylesheet)

        # Label to display file search status
        self.search_progress_label = QtWidgets.QLabel("No directory is "
                                                  "currently selected.")
        self.search_progress_label.setFont(label_font)

        # Browse button
        self.browse_button = QtWidgets.QPushButton("Change")
        self.browse_button.setObjectName("NormalButton")
        self.browse_button.setStyleSheet(self.stylesheet)

        # == Tab widgets
        # Tab widget
        self.tab_widget = CheckableTabWidget()
        self.tab_widget.tabBar().setObjectName("batch-tabs")
        self.tab_widget.setStyleSheet(self.stylesheet)

        # Tabs
        self.iso2roi_tab = ISO2ROIOptions()
<<<<<<< HEAD
        self.csv2clinicaldatasr_tab = CSV2ClinicalDataSROptions()
        self.clinicaldatasr2csv_tab = ClinicalDataSR2CSVOptions()

        # Add tabs to tab widget
        self.tab_widget.addTab(self.iso2roi_tab, "ISO2ROI")
        self.tab_widget.addTab(self.csv2clinicaldatasr_tab,
                               "CSV2ClinicalData-SR")
        self.tab_widget.addTab(self.clinicaldatasr2csv_tab,
                               "ClinicalData-SR2CSV")
=======
        self.suv2roi_tab = SUV2ROIOptions()
        self.dvh2csv_tab = DVH2CSVOptions()
        self.pyrad2csv_tab = PyRad2CSVOptions()
        self.pyrad2pyradSR_tab = Pyrad2PyradSROptions()

        # Add tabs to tab widget
        self.tab_widget.addTab(self.iso2roi_tab, "ISO2ROI")
        self.tab_widget.addTab(self.suv2roi_tab, "SUV2ROI")
        self.tab_widget.addTab(self.dvh2csv_tab, "DVH2CSV")
        self.tab_widget.addTab(self.pyrad2csv_tab, "PyRad2CSV")
        self.tab_widget.addTab(self.pyrad2pyradSR_tab, "Pyrad2Pyrad-SR")
>>>>>>> affea197

        # == Bottom widgets
        # Info text
        info_text = "Batch Processing will be performed on datasets in the "
        info_text += "selected directory."
        self.info_label = QtWidgets.QLabel(info_text)
        self.info_label.setFont(label_font)

        # Back button
        self.back_button = QtWidgets.QPushButton("Exit")
        self.back_button.setObjectName("BatchExitButton")
        self.back_button.setMaximumWidth(80)
        self.back_button.setStyleSheet(self.stylesheet)
        self.back_button.setProperty("QPushButtonClass", "fail-button")

        # Begin button
        self.begin_button = QtWidgets.QPushButton("Begin")
        self.begin_button.setObjectName("BeginButton")
        self.begin_button.setMaximumWidth(100)
        self.begin_button.setStyleSheet(self.stylesheet)
        self.begin_button.setProperty("QPushButtonClass", "success-button")
        self.begin_button.setEnabled(False)

        # == Set layout
        # Create layouts
        self.layout = QtWidgets.QVBoxLayout()
        self.directory_layout = QtWidgets.QGridLayout()
        self.middle_layout = QtWidgets.QVBoxLayout()
        self.bottom_layout = QtWidgets.QGridLayout()

        # Add top text
        self.layout.addWidget(self.dir_info_label)

        # Add directory widgets
        self.directory_layout.addWidget(self.directory_input)
        self.directory_layout.addWidget(self.browse_button, 0, 1)
        self.directory_layout.addWidget(self.search_progress_label, 1, 0)
        self.layout.addLayout(self.directory_layout)

        # Add middle widgets (patient count, tabs)
        self.middle_layout.addWidget(self.tab_widget)
        self.layout.addLayout(self.middle_layout)

        # Add bottom widgets (buttons)
        self.bottom_layout.addWidget(self.info_label, 0, 0, 2, 4)
        self.bottom_layout.addWidget(self.back_button, 2, 2, 1, 1)
        self.bottom_layout.addWidget(self.begin_button, 2, 3, 1, 1)
        self.layout.addLayout(self.bottom_layout)

        # Connect buttons to functions
        self.browse_button.clicked.connect(self.show_file_browser)
        self.begin_button.clicked.connect(self.confirm_button_clicked)
        self.back_button.clicked.connect(
            lambda: QtCore.QCoreApplication.exit(0))

        # Set window layout
        batch_window_instance.setLayout(self.layout)

        # Create batch processing controller, enable the processing
        self.batch_processing_controller = BatchProcessingController()

    def show_file_browser(self):
        """
        Show the file browser for selecting a folder for the Onko
        default directory.
        """
        # Open a file dialog and return chosen directory
        folder = \
            QtWidgets.QFileDialog.getExistingDirectory(None,
                                                       'Choose Directory ..',
                                                       '')

        # If chosen directory is nothing (user clicked cancel) set to
        # user home
        if folder == "":
            folder = expanduser("~")

        # Update file path
        self.file_path = folder

        # Update directory text
        self.directory_input.setText(self.file_path)

    def line_edit_changed(self):
        """
        When the line edit box is changed, update related fields,
        start searching the directory.
        """
        self.file_path = self.directory_input.text()

        self.dvh2csv_tab.set_dvh_output_location(self.file_path, False)
        self.pyrad2csv_tab.set_pyrad_output_location(self.file_path, False)

        self.begin_button.setEnabled(False)

        self.batch_processing_controller.set_dicom_structure(None)

        self.batch_processing_controller.load_patient_files(
            self.file_path,
            self.search_progress,
            self.search_completed)

    def search_progress(self, progress_update):
        """
        Changed the progress label
        :param progress_update: current progress of file search
        """
        self.search_progress_label.setText("Loading selected directory... ( "
                                           "%s files searched)" %
                                           progress_update)

    def search_completed(self, dicom_structure):
        """
        Called when patient files are loaded
        :param dicom_structure: DICOMStructure
        """
        if dicom_structure:
            self.batch_processing_controller.set_dicom_structure(
                dicom_structure)
            self.begin_button.setEnabled(True)
            self.search_progress_label.setText("%s patients found." %
                                               len(dicom_structure.patients))

            # Update tables
            self.suv2roi_tab.populate_table(dicom_structure)
        else:
            self.search_progress_label.setText("No patients were found.")
            self.batch_processing_controller.set_dicom_structure(None)

    def confirm_button_clicked(self):
        """
        Executes when the confirm button is clicked.
        """
<<<<<<< HEAD
        processes = ['iso2roi', 'csv2clinicaldatasr', 'clinicaldatasr2csv']
=======
        processes = ['iso2roi', 'suv2roi', 'dvh2csv', 'pyrad2csv',
                     'pyrad2pyrad-sr']
>>>>>>> affea197
        selected_processes = []
        suv2roi_weights = self.suv2roi_tab.get_patient_weights()

        # Return if SUV2ROI weights is None. Alert user weights are incorrect.
        if suv2roi_weights is None:
            self.show_invalid_weight_dialog()
            return

        # Get the selected processes
        for i in range(self.tab_widget.count()):
            if self.tab_widget.isChecked(i):
                selected_processes.append(processes[i])

        # Save the changed settings
        self.iso2roi_tab.save_isodoses()

        file_directories = {
            "batch_path": self.file_path,
<<<<<<< HEAD
            'clinical_data_input_path':
                self.csv2clinicaldatasr_tab.get_csv_input_location(),
            'clinical_data_output_path':
                self.clinicaldatasr2csv_tab.get_csv_output_location()
=======
            "dvh_output_path": self.dvh2csv_tab.get_dvh_output_location(),
            "pyrad_output_path": self.pyrad2csv_tab.get_pyrad_output_location()
>>>>>>> affea197
        }

        # Setup the batch processing controller
        self.batch_processing_controller.set_file_paths(file_directories)
        self.batch_processing_controller.set_processes(selected_processes)
        self.batch_processing_controller.set_suv2roi_weights(suv2roi_weights)

        # Enable processing
        self.batch_processing_controller.start_processing()

    def show_invalid_weight_dialog(self):
        """
        Shows a dialog informing the user that an entered weight in the
        SUV2ROI tab is invalid (either negative or not a number).
        """
        button_reply = \
            QtWidgets.QMessageBox(QtWidgets.QMessageBox.Icon.Warning,
                                  "Invalid Patient Weight",
                                  "Please enter a valid patient weight.",
                                  QtWidgets.QMessageBox.StandardButton.Ok,
                                  self)
        button_reply.button(
            QtWidgets.QMessageBox.StandardButton.Ok).setStyleSheet(
            self.stylesheet)
        button_reply.exec_()<|MERGE_RESOLUTION|>--- conflicted
+++ resolved
@@ -3,14 +3,11 @@
 from src.Controller.PathHandler import resource_path
 from PySide6 import QtCore, QtGui, QtWidgets
 from src.Controller.BatchProcessingController import BatchProcessingController
-<<<<<<< HEAD
 from src.View.batchprocessing.ClinicalDataSR2CSVOptions import \
     ClinicalDataSR2CSVOptions
 from src.View.batchprocessing.CSV2ClinicalDataSROptions import \
     CSV2ClinicalDataSROptions
-=======
 from src.View.batchprocessing.DVH2CSVOptions import DVH2CSVOptions
->>>>>>> affea197
 from src.View.batchprocessing.ISO2ROIOptions import ISO2ROIOptions
 from src.View.batchprocessing.PyRad2CSVOptions import PyRad2CSVOptions
 from src.View.batchprocessing.Pyrad2PyradSROptions import Pyrad2PyradSROptions
@@ -123,21 +120,12 @@
 
         # Tabs
         self.iso2roi_tab = ISO2ROIOptions()
-<<<<<<< HEAD
-        self.csv2clinicaldatasr_tab = CSV2ClinicalDataSROptions()
-        self.clinicaldatasr2csv_tab = ClinicalDataSR2CSVOptions()
-
-        # Add tabs to tab widget
-        self.tab_widget.addTab(self.iso2roi_tab, "ISO2ROI")
-        self.tab_widget.addTab(self.csv2clinicaldatasr_tab,
-                               "CSV2ClinicalData-SR")
-        self.tab_widget.addTab(self.clinicaldatasr2csv_tab,
-                               "ClinicalData-SR2CSV")
-=======
         self.suv2roi_tab = SUV2ROIOptions()
         self.dvh2csv_tab = DVH2CSVOptions()
         self.pyrad2csv_tab = PyRad2CSVOptions()
         self.pyrad2pyradSR_tab = Pyrad2PyradSROptions()
+        self.csv2clinicaldatasr_tab = CSV2ClinicalDataSROptions()
+        self.clinicaldatasr2csv_tab = ClinicalDataSR2CSVOptions()
 
         # Add tabs to tab widget
         self.tab_widget.addTab(self.iso2roi_tab, "ISO2ROI")
@@ -145,7 +133,10 @@
         self.tab_widget.addTab(self.dvh2csv_tab, "DVH2CSV")
         self.tab_widget.addTab(self.pyrad2csv_tab, "PyRad2CSV")
         self.tab_widget.addTab(self.pyrad2pyradSR_tab, "Pyrad2Pyrad-SR")
->>>>>>> affea197
+        self.tab_widget.addTab(self.csv2clinicaldatasr_tab,
+                               "CSV2ClinicalData-SR")
+        self.tab_widget.addTab(self.clinicaldatasr2csv_tab,
+                               "ClinicalData-SR2CSV")
 
         # == Bottom widgets
         # Info text
@@ -279,12 +270,9 @@
         """
         Executes when the confirm button is clicked.
         """
-<<<<<<< HEAD
-        processes = ['iso2roi', 'csv2clinicaldatasr', 'clinicaldatasr2csv']
-=======
         processes = ['iso2roi', 'suv2roi', 'dvh2csv', 'pyrad2csv',
-                     'pyrad2pyrad-sr']
->>>>>>> affea197
+                     'pyrad2pyrad-sr', 'csv2clinicaldata-sr',
+                     'clinicaldata-sr2csv']
         selected_processes = []
         suv2roi_weights = self.suv2roi_tab.get_patient_weights()
 
@@ -303,15 +291,13 @@
 
         file_directories = {
             "batch_path": self.file_path,
-<<<<<<< HEAD
+            "dvh_output_path": self.dvh2csv_tab.get_dvh_output_location(),
+            "pyrad_output_path":
+                self.pyrad2csv_tab.get_pyrad_output_location(),
             'clinical_data_input_path':
                 self.csv2clinicaldatasr_tab.get_csv_input_location(),
             'clinical_data_output_path':
                 self.clinicaldatasr2csv_tab.get_csv_output_location()
-=======
-            "dvh_output_path": self.dvh2csv_tab.get_dvh_output_location(),
-            "pyrad_output_path": self.pyrad2csv_tab.get_pyrad_output_location()
->>>>>>> affea197
         }
 
         # Setup the batch processing controller
