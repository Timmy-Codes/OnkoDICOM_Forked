import os
import platform
from pathlib import Path

from PySide6 import QtCore
from pydicom import dcmread

from src.Model import ImageLoading
from src.Model.CalculateDVHs import dvh2rtdose, rtdose2dvh
from src.Model.PatientDictContainer import PatientDictContainer
from src.Model.ROI import create_initial_rtss_from_ct
from src.Model.GetPatientInfo import DicomTree


class ImageLoader(QtCore.QObject):
    """
    This class is responsible for initializing and creating all the values required to create an instance of
    the PatientDictContainer, that is used to store all the DICOM-related data used to create the patient window.
    """

    signal_request_calc_dvh = QtCore.Signal()

    def __init__(self, selected_files, existing_rtss_path, parent_window,
                 *args, **kwargs):
        super(ImageLoader, self).__init__(*args, **kwargs)
        self.selected_files = selected_files
        self.parent_window = parent_window
        self.existing_rtss_path = existing_rtss_path
        self.calc_dvh = False
        self.advised_calc_dvh = False

    def load(self, interrupt_flag, progress_callback):
        """
        :param interrupt_flag: A threading.Event() object that tells the function to stop loading.
        :param progress_callback: A signal that receives the current progress of the loading.
        :return: PatientDictContainer object containing all values related to the loaded DICOM files.
        """
        progress_callback.emit(("Creating datasets...", 0))
        try:
            path = os.path.dirname(os.path.commonprefix(self.selected_files))  # Gets the common root folder.
            read_data_dict, file_names_dict = ImageLoading.get_datasets(self.selected_files)
        except ImageLoading.NotAllowedClassError:
            raise ImageLoading.NotAllowedClassError

        # Populate the initial values in the PatientDictContainer singleton.
        patient_dict_container = PatientDictContainer()
        patient_dict_container.clear()
        patient_dict_container.set_initial_values(
            path,
            read_data_dict,
            file_names_dict,
            existing_file_rtss=self.existing_rtss_path
        )

        # As there is no way to interrupt a QRunnable, this method must check after every step whether or not the
        # interrupt flag has been set, in which case it will interrupt this method after the currently processing
        # function has finished running. It's not very pretty, and the thread will still run some functions for, in some
        # cases, up to a couple seconds after the close button on the Progress Window has been clicked, however it's
        # the best solution I could come up with. If you have a cleaner alternative, please make your contribution.
        if interrupt_flag.is_set():
            print("stopped")
            return False

        if 'rtss' in file_names_dict:
            dataset_rtss = dcmread(file_names_dict['rtss'])

            progress_callback.emit(("Getting ROI info...", 10))
            rois = ImageLoading.get_roi_info(dataset_rtss)

            if interrupt_flag.is_set():  # Stop loading.
                print("stopped")
                return False

            progress_callback.emit(("Getting contour data...", 30))
            dict_raw_contour_data, dict_numpoints = ImageLoading.get_raw_contour_data(dataset_rtss)

            # Determine which ROIs are one slice thick
            dict_thickness = ImageLoading.get_thickness_dict(dataset_rtss, read_data_dict)

            if interrupt_flag.is_set():  # Stop loading.
                print("stopped")
                return False

            progress_callback.emit(("Getting pixel LUTs...", 50))
            dict_pixluts = ImageLoading.get_pixluts(read_data_dict)

            if interrupt_flag.is_set():  # Stop loading.
                print("stopped")
                return False

            # Add RTSS values to PatientDictContainer
            patient_dict_container.set("rois", rois)
            patient_dict_container.set("raw_contour", dict_raw_contour_data)
            patient_dict_container.set("num_points", dict_numpoints)
            patient_dict_container.set("pixluts", dict_pixluts)

            if 'rtdose' in file_names_dict:
                # Check to see if DVH data exists in the RT Dose. If
                # it is there, return (it will be populated later). If
                # not, ask if the user wants it calculated.
                try:
                    dvh_data = rtdose2dvh()
                    if bool(dvh_data) and not dvh_data["diff"]:
                        return True
                except KeyError:
                    pass

                self.parent_window.signal_advise_calc_dvh.connect(self.update_calc_dvh)
                self.signal_request_calc_dvh.emit()

                while not self.advised_calc_dvh:
                    pass

                if self.calc_dvh:
                    dataset_rtdose = dcmread(file_names_dict['rtdose'])

                    # Spawn-based platforms (i.e Windows and MacOS) have a large overhead when creating a new process, which
                    # ends up making multiprocessing on these platforms more expensive than linear calculation. As such,
                    # multiprocessing is only available on Linux until a better solution is found.
                    fork_safe_platforms = ['Linux']
                    if platform.system() in fork_safe_platforms:
                        progress_callback.emit(("Calculating DVHs...", 60))
                        raw_dvh = ImageLoading.multi_calc_dvh(dataset_rtss, dataset_rtdose, rois, dict_thickness)
                    else:
                        progress_callback.emit(("Calculating DVHs... (This may take a while)", 60))
                        raw_dvh = ImageLoading.calc_dvhs(dataset_rtss, dataset_rtdose, rois, dict_thickness, interrupt_flag)

                    if interrupt_flag.is_set():  # Stop loading.
                        print("stopped")
                        return False

                    progress_callback.emit(("Converging to zero...", 80))
                    dvh_x_y = ImageLoading.converge_to_0_dvh(raw_dvh)

                    if interrupt_flag.is_set():  # Stop loading.
                        print("stopped")
                        return False

                    # Add DVH values to PatientDictContainer
                    patient_dict_container.set("raw_dvh", raw_dvh)
                    patient_dict_container.set("dvh_x_y", dvh_x_y)
                    patient_dict_container.set("dvh_outdated", False)

                    # Write DVH data to the RT Dose
                    dvh2rtdose(raw_dvh)

                    return True
                else:
<<<<<<< HEAD
                    progress_callback.emit(("Calculating DVHs... (This may take a while)", 60))
                    raw_dvh = ImageLoading.calc_dvhs(dataset_rtss, dataset_rtdose, rois, dict_thickness, interrupt_flag)

                if interrupt_flag.is_set():  # Stop loading.
                    print("stopped")
                    return False

                progress_callback.emit(("Converging to zero...", 80))
                dvh_x_y = ImageLoading.converge_to_0_dvh(raw_dvh)

                if interrupt_flag.is_set():  # Stop loading.
                    print("stopped")
                    return False

                # Add DVH values to PatientDictContainer
                patient_dict_container.set("raw_dvh", raw_dvh)
                patient_dict_container.set("dvh_x_y", dvh_x_y)
                patient_dict_container.set("dvh_outdated", False)
        else:
            self.load_temp_rtss(path, progress_callback, interrupt_flag)
=======
                    return True
            else:
                return True
>>>>>>> 6eb78467

        return True
        
    def load_temp_rtss(self, path, progress_callback, interrupt_flag):
        """
        Generate a temporary rtss and load its data into
        PatientDictContainer
        :param path: str. The common root folder of all DICOM files.
        :param progress_callback: A signal that receives the current
        progress of the loading.
        :param interrupt_flag: A threading.Event() object that tells the
        function to stop loading.
        """
        progress_callback.emit(("Generating temporary rtss...", 20))
        patient_dict_container = PatientDictContainer()
        rtss_path = Path(path).joinpath('rtss.dcm')
        uid_list = ImageLoading.get_image_uid_list(
            patient_dict_container.dataset)
        rtss = create_initial_rtss_from_ct(
            patient_dict_container.dataset[0], rtss_path, uid_list)

        if interrupt_flag.is_set():  # Stop loading.
            print("stopped")
            return False

        progress_callback.emit(("Loading temporary rtss...", 50))
        # Set ROIs
        rois = ImageLoading.get_roi_info(rtss)
        patient_dict_container.set("rois", rois)

        # Set pixluts
        dict_pixluts = ImageLoading.get_pixluts(patient_dict_container.dataset)
        patient_dict_container.set("pixluts", dict_pixluts)

        # Add RT Struct file path and dataset to patient dict container
        patient_dict_container.filepaths['rtss'] = rtss_path
        patient_dict_container.dataset['rtss'] = rtss

        # Set some patient dict container attributes
        patient_dict_container.set("file_rtss", rtss_path)
        patient_dict_container.set("dataset_rtss", rtss)
        ordered_dict = DicomTree(None).dataset_to_dict(rtss)
        patient_dict_container.set("dict_dicom_tree_rtss", ordered_dict)
        patient_dict_container.set("selected_rois", [])

    def update_calc_dvh(self, advice):
        self.advised_calc_dvh = True
        self.calc_dvh = advice<|MERGE_RESOLUTION|>--- conflicted
+++ resolved
@@ -146,7 +146,6 @@
 
                     return True
                 else:
-<<<<<<< HEAD
                     progress_callback.emit(("Calculating DVHs... (This may take a while)", 60))
                     raw_dvh = ImageLoading.calc_dvhs(dataset_rtss, dataset_rtdose, rois, dict_thickness, interrupt_flag)
 
@@ -167,11 +166,6 @@
                 patient_dict_container.set("dvh_outdated", False)
         else:
             self.load_temp_rtss(path, progress_callback, interrupt_flag)
-=======
-                    return True
-            else:
-                return True
->>>>>>> 6eb78467
 
         return True
         
