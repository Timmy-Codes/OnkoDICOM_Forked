--- conflicted
+++ resolved
@@ -1,17 +1,9 @@
 import logging
 import platform
-<<<<<<< HEAD
-import threading
 
 import pydicom
 from PySide6 import QtCore, QtGui, QtWidgets
-from PySide6.QtCore import Qt, QSize, QRegularExpression, Slot
-=======
-import logging
-import pydicom
-from PySide6 import QtCore, QtGui, QtWidgets
-from PySide6.QtCore import Qt, QSize, QRegularExpression, Signal
->>>>>>> 930690ea
+from PySide6.QtCore import Qt, QSize, QRegularExpression, Slot, Signal
 from PySide6.QtGui import QIcon, QPixmap, QRegularExpressionValidator
 from PySide6.QtWidgets import QFormLayout, QLabel, QLineEdit, \
     QSizePolicy, QHBoxLayout, QPushButton, QWidget, \
@@ -29,7 +21,6 @@
 from src.View.mainpage.DrawROIWindow.SelectROIPopUp import SelectROIPopUp
 from src.View.util.ProgressWindowHelper import connectSaveROIProgress
 from src.constants import INITIAL_DRAWING_TOOL_RADIUS
-from threading import Thread
 
 
 class UIDrawROIWindow:
@@ -403,22 +394,6 @@
         self.draw_roi_window_transect_draw_box. \
             addWidget(self.image_slice_number_box_draw_button)
 
-<<<<<<< HEAD
-        # Create a draw button
-        self.image_slice_number_draw_button = QPushButton()
-        self.image_slice_number_draw_button. \
-            setObjectName("ImageSliceNumberDrawButton")
-        self.image_slice_number_draw_button.setSizePolicy(
-            QSizePolicy(QSizePolicy.MinimumExpanding, QSizePolicy.Minimum))
-        self.image_slice_number_draw_button.resize(
-            self.image_slice_number_draw_button.sizeHint().width(),
-            self.image_slice_number_draw_button.sizeHint().height())
-        self.image_slice_number_draw_button.clicked.connect(lambda: self.onDrawClicked(False))
-        icon_draw = QtGui.QIcon()
-        icon_draw.addPixmap(QtGui.QPixmap(
-            resource_path('res/images/btn-icons/draw_icon.png')))
-        self.image_slice_number_draw_button.setIcon(icon_draw)
-=======
         # Create a fill button
         self.image_slice_number_fill_button = QPushButton()
         self.image_slice_number_fill_button. \
@@ -428,9 +403,8 @@
         self.image_slice_number_fill_button.resize(
             self.image_slice_number_fill_button.sizeHint().width(),
             self.image_slice_number_fill_button.sizeHint().height())
-        self.image_slice_number_fill_button.clicked.connect(self.onFillClicked)
+        self.image_slice_number_fill_button.clicked.connect(lambda: self.onFillClicked(False))
         # TODO: Add fill icon
->>>>>>> 930690ea
         self.draw_roi_window_transect_draw_box. \
             addWidget(self.image_slice_number_fill_button)
         self.draw_roi_window_input_container_box. \
@@ -445,7 +419,7 @@
         self.image_slice_number_draw_button3D.resize(
             self.image_slice_number_draw_button3D.sizeHint().width(),
             self.image_slice_number_draw_button3D.sizeHint().height())
-        self.image_slice_number_draw_button3D.clicked.connect(lambda: self.onDrawClicked(True))
+        self.image_slice_number_draw_button3D.clicked.connect(lambda: self.onFillClicked(True))
         icon_draw3d = QtGui.QIcon()
         icon_draw3d.addPixmap(QtGui.QPixmap(
             resource_path('res/images/btn-icons/3d_icon.png')))
@@ -460,11 +434,9 @@
         self.button_contour_preview = QtWidgets.QPushButton("Preview contour")
         self.button_contour_preview.clicked.connect(self.onPreviewClicked)
         self.row_layout.addWidget(self.button_contour_preview)
-<<<<<<< HEAD
-=======
         self.draw_roi_window_input_container_box. \
             addRow(self.row_layout)
->>>>>>> 930690ea
+        self.row_layout.addWidget(self.button_contour_preview)
         icon_preview = QtGui.QIcon()
         icon_preview.addPixmap(QtGui.QPixmap(
             resource_path('res/images/btn-icons/preview_icon.png')))
@@ -729,15 +701,6 @@
             self.drawingROI.pixel_transparency = self.pixel_transparency
             self.drawingROI.update_pixel_transparency()
 
-<<<<<<< HEAD
-    def toggle_keep_empty_pixel_box_index_changed(self):
-        self.keep_empty_pixel = self.toggle_keep_empty_pixel_combo_box. \
-                                    currentText() == "On"
-        if hasattr(self, 'drawingROI'):
-            self.drawingROI.keep_empty_pixel = self.keep_empty_pixel
-
-=======
->>>>>>> 930690ea
     def onCancelButtonClicked(self):
         """
         This function is used for canceling the drawing
@@ -788,12 +751,10 @@
             delattr(self, 'bounds_box_draw')
         if hasattr(self, 'drawingROI'):
             delattr(self, 'drawingROI')
-<<<<<<< HEAD
+            self.has_drawing = False
         if hasattr(self, 'seed'):
             delattr(self, 'seed')
-=======
-            self.has_drawing = False
->>>>>>> 930690ea
+
         self.ds = None
 
     def transect_handler(self):
@@ -855,12 +816,10 @@
 
         self.dicom_view.update_view()
 
-    def onDrawClicked(self, is_3d):
+    def onDrawClicked(self):
         """
         Function triggered when the Draw button is pressed from the menu.
         """
-<<<<<<< HEAD
-=======
         logging.debug("onDrawClicked started")
         if hasattr(self, 'drawingROI'):
             if self.drawingROI is not None:
@@ -869,9 +828,9 @@
                 self.is_drawing.disconnect(self.drawingROI.set_is_drawing)
         logging.debug("onDrawClicked finished")
 
-    def onFillClicked(self):
-        """
-        Function triggered when the Fill button is pressed from the menu.
+    def onFillClicked(self, is_3d):
+        """
+        Function triggered when the Draw button is pressed from the menu.
         """
         logging.debug("onFillClicked started")
         if self.has_drawing:
@@ -881,7 +840,6 @@
             return None
 
         pixmaps = self.patient_dict_container.get("pixmaps_axial")
->>>>>>> 930690ea
 
         if self.min_pixel_density_line_edit.text() == "" \
                 or self.max_pixel_density_line_edit.text() == "":
@@ -1025,8 +983,12 @@
                 self.slice_changed = True
                 self.has_drawing = True
                 self.dicom_view.view.setScene(self.drawingROI)
-<<<<<<< HEAD
-                self.enable_cursor_radius_change_box()
+                self.enable_cursor_diameter_change_box()
+                else:
+                    QMessageBox.about(self.draw_roi_window_instance,
+                                      "Not Enough Data",
+                                      "Not all values are specified or correct.")
+        logging.debug("onFillClicked finished")
 
     @Slot(list)
     def set_seed(self, s):
@@ -1039,14 +1001,6 @@
                             self.patient_dict_container.get("pixmaps_axial"),
                             self.current_slice,
                             True)
-=======
-                self.enable_cursor_diameter_change_box()
-            else:
-                QMessageBox.about(self.draw_roi_window_instance,
-                                  "Not Enough Data",
-                                  "Not all values are specified or correct.")
-        logging.debug("onFillClicked finished")
->>>>>>> 930690ea
 
     def onBoxDrawClicked(self):
         """
@@ -1297,11 +1251,7 @@
         if hasattr(self, 'drawingROI'):
             delattr(self, 'drawingROI')
         self.ds = None
-<<<<<<< HEAD
         if hasattr(self, 'seed'):
             delattr(self, 'seed')
         self.close()
-=======
-        self.close()
-        self.signal_draw_roi_closed.emit()
->>>>>>> 930690ea
+        self.signal_draw_roi_closed.emit()