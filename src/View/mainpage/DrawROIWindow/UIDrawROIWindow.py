--- conflicted
+++ resolved
@@ -14,10 +14,7 @@
 from src.Controller.PathHandler import resource_path
 from src.Model import ROI
 from src.Model.PatientDictContainer import PatientDictContainer
-<<<<<<< HEAD
 from src.Model.ROI import calculate_concave_hull_of_points
-=======
->>>>>>> 6ca5fe2d
 from src.View.util.SaveROIs import connectSaveROIProgress
 from src.View.mainpage.DicomAxialView import DicomAxialView
 from src.View.mainpage.DrawROIWindow.Drawing import Drawing
@@ -731,13 +728,8 @@
                     and self.ds is not None \
                     and len(self.drawingROI.target_pixel_coords) != 0:
 
-<<<<<<< HEAD
                 pixel_hull_list = calculate_concave_hull_of_points(
                     self.drawingROI.target_pixel_coords, float(self.input_alpha_value.text()))
-=======
-                pixel_hull_list = self.calculate_concave_hull_of_points(
-                    self.drawingROI.target_pixel_coords)
->>>>>>> 6ca5fe2d
                 coord_list = []
                 for pixel_hull in pixel_hull_list:
                     coord_list.append(pixel_hull)
@@ -910,13 +902,8 @@
         """
         if hasattr(self, 'drawingROI') and self.drawingROI and len(
                 self.drawingROI.target_pixel_coords) > 0:
-<<<<<<< HEAD
             polygon_list = calculate_concave_hull_of_points(
                 self.drawingROI.target_pixel_coords, float(self.input_alpha_value.text()))
-=======
-            polygon_list = self.calculate_concave_hull_of_points(
-                self.drawingROI.target_pixel_coords)
->>>>>>> 6ca5fe2d
             self.drawingROI.draw_contour_preview(polygon_list)
         else:
             QMessageBox.about(self.draw_roi_window_instance, "Not Enough Data",
