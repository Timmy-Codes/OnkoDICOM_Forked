--- conflicted
+++ resolved
@@ -58,11 +58,8 @@
         self.draw_tool_radius = drawing_tool_radius
         self.is_current_pixel_coloured = False
         self.keep_empty_pixel = keep_empty_pixel
-<<<<<<< HEAD
         self.pixel_transparency = pixel_transparency
         self.drawn_pixel_color = QtGui.QColor(255, 0, 0, 255)
-=======
->>>>>>> f408b105
         self.min_bounds_x = 0
         self.min_bounds_y = 0
         self.max_bounds_x = self.rows
@@ -100,7 +97,6 @@
         """
         self.set_bounds()
         self.pixel_array = self.dataset._pixel_array
-<<<<<<< HEAD
 
         color = QtGui.QColor(90, 250, 175, 200)
         self.q_image = self.img.toImage()
@@ -158,7 +154,7 @@
                                      255)
             self.q_image.setPixelColor(x_coord, y_coord, new_color)
         logging.debug("_set_color_of_pixels finished")
-    
+
     def update_pixel_transparency(self):
         """
         Updates the transparency of pixels that have already been drawn, with new
@@ -168,39 +164,6 @@
         self._set_color_of_pixels(get_pixel_coords(self.target_pixel_coords, self.rows, self.cols))
         self.refresh_image()
         logging.debug("update_pixel_transparency finished")
-=======
-
-        color = QtGui.QColor(90, 250, 175, 200)
-        self.q_image = self.img.toImage()
-
-        queue = [self.fill_source]
-
-        while len(queue) > 0:
-            current = queue.pop(0)
-
-            for x_neighbour in range(-1, 2):
-                for y_neighbour in range(-1, 2):
-                    element = [current[0] + x_neighbour, current[1] + y_neighbour]
-
-                    if self.check_roi_validity(element):
-                        if (element[0], element[1]) not in self.target_pixel_coords:
-                            queue.append([element[0], element[1]])
-                            self.target_pixel_coords.add((element[0], element[1]))
-
-        for x_coord, y_coord in self.target_pixel_coords:
-            temp = set()
-            temp.add((x_coord, y_coord))
-            points = get_pixel_coords(temp, self.rows, self.cols)
-            temp_2 = get_first_entry(points)
-            c = self.q_image.pixel(temp_2[0], temp_2[1])
-            colors = QColor(c).getRgbF()
-            self.according_color_dict[(x_coord, y_coord)] = colors
-
-        for coords in self.target_pixel_coords:
-            self.q_image.setPixelColor(coords[0], coords[1], color)
-
-        self.refresh_image()
->>>>>>> f408b105
 
     def check_roi_validity(self, coords):
         """
