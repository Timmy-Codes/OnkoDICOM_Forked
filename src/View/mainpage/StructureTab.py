import csv
import pydicom
from pathlib import Path
from random import randint, seed
from PySide6 import QtWidgets, QtGui, QtCore
from PySide6.QtCore import Qt

from src.Controller.ROIOptionsController import ROIDelOption, ROIDrawOption, \
    ROIManipulateOption
from src.Model.DICOMStructure import Series
from src.Model import ImageLoading
from src.Model.CalculateDVHs import dvh2rtdose
from src.Model.GetPatientInfo import DicomTree
from src.Model.PatientDictContainer import PatientDictContainer
from src.Model.MovingDictContainer import MovingDictContainer
from src.Model.ROI import ordered_list_rois, get_roi_contour_pixel, \
    calc_roi_polygon, transform_rois_contours, merge_rtss
from src.View.mainpage.StructureWidget import StructureWidget
from src.View.util.SelectRTSSPopUp import SelectRTSSPopUp
from src.Controller.PathHandler import resource_path


class StructureTab(QtWidgets.QWidget):
    request_update_structures = QtCore.Signal()

    def __init__(self, moving=False):
        QtWidgets.QWidget.__init__(self)
        self.patient_dict_container = PatientDictContainer()
        self.moving_dict_container = MovingDictContainer()
        self.rois = self.patient_dict_container.get("rois")
        self.color_dict = self.init_color_roi(self.patient_dict_container)
        self.patient_dict_container.set("roi_color_dict", self.color_dict)
        self.structure_tab_layout = QtWidgets.QVBoxLayout()

        self.roi_delete_handler = ROIDelOption(self.fixed_container_structure_modified)
        self.roi_draw_handler = ROIDrawOption(self.fixed_container_structure_modified)
        self.roi_manipulate_handler = ROIManipulateOption(
            self.fixed_container_structure_modified)

        # Create scrolling area widget to contain the content.
        self.scroll_area = QtWidgets.QScrollArea()
        self.scroll_area.setWidgetResizable(True)

        self.scroll_area_content = QtWidgets.QWidget(self.scroll_area)
        self.scroll_area.ensureWidgetVisible(self.scroll_area_content)

        # Create layout for checkboxes and colour squares
        self.layout_content = QtWidgets.QVBoxLayout(self.scroll_area_content)
        self.layout_content.setContentsMargins(0, 0, 0, 0)
        self.layout_content.setSpacing(0)
        self.layout_content.setAlignment(
            QtCore.Qt.AlignTop | QtCore.Qt.AlignTop)

        # Create list of standard organ and volume names
        self.standard_organ_names = []
        self.standard_volume_names = []
        self.init_standard_names()

        # Create StructureWidget objects
        self.update_content()

        # Create a modified indicator
        self.modified_indicator_widget = QtWidgets.QWidget()
        self.modified_indicator_widget.setContentsMargins(8, 5, 8, 5)
        modified_indicator_layout = QtWidgets.QHBoxLayout()
        modified_indicator_layout.setAlignment(
            QtCore.Qt.AlignLeft | QtCore.Qt.AlignLeft)

        modified_indicator_icon = QtWidgets.QLabel()
        modified_indicator_icon.setPixmap(QtGui.QPixmap(
            resource_path("res/images/btn-icons/alert_icon.png")))
        modified_indicator_layout.addWidget(modified_indicator_icon)

        modified_indicator_text = QtWidgets.QLabel(
            "Structures have been modified")
        modified_indicator_text.setStyleSheet("color: red")
        modified_indicator_layout.addWidget(modified_indicator_text)

        self.modified_indicator_widget.setLayout(modified_indicator_layout)
        self.modified_indicator_widget.mouseReleaseEvent = self.save_new_rtss
        self.modified_indicator_widget.setVisible(False)

        # Create ROI manipulation buttons
        self.button_roi_manipulate = QtWidgets.QPushButton()
        self.button_roi_draw = QtWidgets.QPushButton()
        self.button_roi_delete = QtWidgets.QPushButton()
        self.roi_buttons = QtWidgets.QWidget()
        self.init_roi_buttons()

        # Set layout
        self.structure_tab_layout.addWidget(self.scroll_area)
        self.structure_tab_layout.addWidget(self.modified_indicator_widget)
        self.structure_tab_layout.addWidget(self.roi_buttons)
        self.setLayout(self.structure_tab_layout)

    def init_color_roi(self, dict_container):
        """
        Create a dictionary containing the colors for each structure.
        :param: either PatientDictContainer or MovingDictContainer
        :return: Dictionary where the key is the ROI number and the value a
        QColor object.
        """
        roi_color = dict()
        roi_contour_info = dict_container.get(
            "dict_dicom_tree_rtss")['ROI Contour Sequence']

        if len(roi_contour_info) > 0:
            for item, roi_dict in roi_contour_info.items():
                # Note: the keys of roiContourInfo are "item 0", "item 1",
                # etc. As all the ROI structures are identified by the ROI
                # numbers in the whole code, we get the ROI number 'roi_id'
                # by using the member 'list_roi_numbers'
                id = item.split()[1]
                roi_id = dict_container.get(
                    "list_roi_numbers")[int(id)]
                if 'ROI Display Color' in roi_contour_info[item]:
                    RGB_list = roi_contour_info[item]['ROI Display Color'][0]
                    red = RGB_list[0]
                    green = RGB_list[1]
                    blue = RGB_list[2]
                else:
                    seed(1)
                    red = randint(0, 255)
                    green = randint(0, 255)
                    blue = randint(0, 255)

                roi_color[roi_id] = QtGui.QColor(red, green, blue)

        return roi_color

    def init_standard_names(self):
        """
        Create two lists containing standard organ and standard volume names
        as set by the Add-On options.
        """
        with open(resource_path('data/csv/organName.csv'), 'r') as f:
            self.standard_organ_names = []

            csv_input = csv.reader(f)
            header = next(f)  # Ignore the "header" of the column
            for row in csv_input:
                self.standard_organ_names.append(row[0])

        with open(resource_path('data/csv/volumeName.csv'), 'r') as f:
            self.standard_volume_names = []

            csv_input = csv.reader(f)
            header = next(f)  # Ignore the "header" of the column
            for row in csv_input:
                self.standard_volume_names.append(row[1])

    def init_roi_buttons(self):
        icon_roi_delete = QtGui.QIcon()
        icon_roi_delete.addPixmap(
            QtGui.QPixmap(
                resource_path('res/images/btn-icons/delete_icon.png')),
            QtGui.QIcon.Normal,
            QtGui.QIcon.On
        )

        icon_roi_draw = QtGui.QIcon()
        icon_roi_draw.addPixmap(
            QtGui.QPixmap(resource_path('res/images/btn-icons/draw_icon.png')),
            QtGui.QIcon.Normal,
            QtGui.QIcon.On
        )

        icon_roi_manipulate = QtGui.QIcon()
        icon_roi_manipulate.addPixmap(
            QtGui.QPixmap(
                resource_path('res/images/btn-icons/manipulate_icon.png')),
            QtGui.QIcon.Normal,
            QtGui.QIcon.On
        )

        self.button_roi_delete.setIcon(icon_roi_delete)
        self.button_roi_delete.setText("Delete ROI")
        self.button_roi_delete.clicked.connect(self.roi_delete_clicked)

        self.button_roi_draw.setIcon(icon_roi_draw)
        self.button_roi_draw.setText("Draw ROI")
        self.button_roi_draw.clicked.connect(self.roi_draw_clicked)

        self.button_roi_manipulate.setIcon(icon_roi_manipulate)
        self.button_roi_manipulate.setText("Manipulate ROI")
        self.button_roi_manipulate.clicked.connect(self.roi_manipulate_clicked)

        layout_roi_buttons = QtWidgets.QVBoxLayout(self.roi_buttons)
        layout_roi_buttons.setContentsMargins(0, 0, 0, 0)
        layout_roi_buttons.addWidget(self.button_roi_draw)
        layout_roi_buttons.addWidget(self.button_roi_manipulate)
        layout_roi_buttons.addWidget(self.button_roi_delete)

    def update_ui(self, moving=False):
        """
        Update the UI of Structure Tab when a new patient is opened
        """
        self.patient_dict_container = PatientDictContainer()
        self.rois = self.patient_dict_container.get("rois")
        self.color_dict = self.init_color_roi(self.patient_dict_container)
        self.patient_dict_container.set("roi_color_dict", self.color_dict)
        if hasattr(self, "modified_indicator_widget"):
            self.modified_indicator_widget.setParent(None)
        self.update_content()

    def update_content(self):
        """
        Add the contents (color square and checkbox) in the scrolling area
        widget.
        """
        # Clear the children
        for i in reversed(range(self.layout_content.count())):
            self.layout_content.itemAt(i).widget().setParent(None)

        row = 0
        for roi_id, roi_dict in self.rois.items():
            # Creates a widget representing each ROI
            color = self.color_dict[roi_id]
            color.setAlpha(255)
            structure = StructureWidget(roi_id, color, roi_dict['name'], self)
            if roi_id in self.patient_dict_container.get("selected_rois"):
                structure.checkbox.setChecked(Qt.Checked)
            structure.structure_renamed.connect(self.fixed_container_structure_modified)
            self.layout_content.addWidget(structure)
            row += 1

        self.scroll_area.setStyleSheet(
            "QScrollArea {background-color: #ffffff; border-style: none;}")
        self.scroll_area_content.setStyleSheet(
            "QWidget {background-color: #ffffff; border-style: none;}")

        self.scroll_area.setWidget(self.scroll_area_content)

    def roi_delete_clicked(self):
        self.roi_delete_handler.show_roi_delete_options()

    def roi_draw_clicked(self):
        self.roi_draw_handler.show_roi_draw_options()

    def roi_manipulate_clicked(self):
        """ Open ROI Manipulate Window """
        self.roi_manipulate_handler.show_roi_manipulate_options(
            self.color_dict)

    def moving_container_structure_modified(self, changes):
        """
        Executes when a structure is renamed/deleted. Displays indicator
        that structure has changed. changes is a tuple of (new_dataset,
        description_of_changes)
        description_of_changes follows the format
        {"type_of_change": value_of_change}.
        Examples:
        {"rename": ["TOOTH", "TEETH"]} represents that the TOOTH structure has
            been renamed to TEETH.
        {"delete": ["TEETH", "MAXILLA"]} represents that the TEETH and MAXILLA
            structures have been deleted.
        {"draw": "AORTA"} represents that a new structure AORTA has been drawn.
        Note: Use {"draw": None} after multiple ROIs are generated
        (E.g., from ISO2ROI functionality), and use {"transfer":None} for
         ROI Transfer instead of calling this function
        multiple times. This will trigger auto save.
        """
        new_dataset = changes[0]
        change_description = changes[1]

        # If this is the first change made to the RTSS file, update the
        # dataset with the new one so that OnkoDICOM starts working off this
        # dataset rather than the original RTSS file.
        self.moving_dict_container.set("rtss_modified", True)
        self.moving_dict_container.set("dataset_rtss", new_dataset)

        # Refresh ROIs in main page
        self.moving_dict_container.set(
            "rois", ImageLoading.get_roi_info(new_dataset))
        self.rois = self.moving_dict_container.get("rois")
        contour_data = ImageLoading.get_raw_contour_data(new_dataset)
        self.moving_dict_container.set("raw_contour", contour_data[0])
        self.moving_dict_container.set("num_points", contour_data[1])
        pixluts = ImageLoading.get_pixluts(self.moving_dict_container.dataset)
        self.moving_dict_container.set("pixluts", pixluts)
        self.moving_dict_container.set("list_roi_numbers", ordered_list_rois(
            self.moving_dict_container.get("rois")))
        self.moving_dict_container.set("selected_rois", [])
        self.moving_dict_container.set("dict_polygons_axial", {})
        self.moving_dict_container.set("dict_polygons_sagittal", {})
        self.moving_dict_container.set("dict_polygons_coronal", {})

        if "draw" in change_description or "transfer" in change_description:
            dicom_tree_rtss = DicomTree(None)
            dicom_tree_rtss.dataset = new_dataset
            dicom_tree_rtss.dict = dicom_tree_rtss.dataset_to_dict(
                dicom_tree_rtss.dataset)
            self.moving_dict_container.set(
                "dict_dicom_tree_rtss", dicom_tree_rtss.dict)
            self.color_dict = self.init_color_roi(self.moving_dict_container)
            self.moving_dict_container.set("roi_color_dict", self.color_dict)
            if self.moving_dict_container.has_attribute("raw_dvh"):
                # DVH will be outdated once changes to it are made, and
                # recalculation will be required.
                self.moving_dict_container.set("dvh_outdated", True)

        if self.moving_dict_container.has_modality("raw_dvh"):
            # Rename structures in DVH list
            if "rename" in change_description:
                new_raw_dvh = self.moving_dict_container.get("raw_dvh")
                for key, dvh in new_raw_dvh.items():
                    if dvh.name == change_description["rename"][0]:
                        dvh.name = change_description["rename"][1]
                        break

                self.moving_dict_container.set("raw_dvh", new_raw_dvh)

            # Remove structures from DVH list - the only visible effect of
            # this section is the exported DVH csv
            if "delete" in change_description:
                list_of_deleted = []
                new_raw_dvh = self.moving_dict_container.get("raw_dvh")
                for key, dvh in new_raw_dvh.items():
                    if dvh.name in change_description["delete"]:
                        list_of_deleted.append(key)
                for key in list_of_deleted:
                    new_raw_dvh.pop(key)
                self.moving_dict_container.set("raw_dvh", new_raw_dvh)

        if "transfer" in change_description and change_description["transfer"] is None:
            self.save_new_rtss_to_moving_image_set(auto=True)

    def fixed_container_structure_modified(self, changes):
        """
        Executes when a structure is renamed/deleted. Displays indicator
        that structure has changed. changes is a tuple of (new_dataset,
        description_of_changes)
        description_of_changes follows the format
        {"type_of_change": value_of_change}.
        Examples:
        {"rename": ["TOOTH", "TEETH"]} represents that the TOOTH structure has
            been renamed to TEETH.
        {"delete": ["TEETH", "MAXILLA"]} represents that the TEETH and MAXILLA
            structures have been deleted.
        {"draw": "AORTA"} represents that a new structure AORTA has been drawn.
        Note: Use {"draw": None} after multiple ROIs are generated
        (E.g., from ISO2ROI functionality), and use {"transfer":None} for
         ROI Transfer instead of calling this function
        multiple times. This will trigger auto save.
        """

        new_dataset = changes[0]
        change_description = changes[1]

        # Only show the modified indicator if description_of_changes is
        # not {"draw": None}, as this description means that the RTSS
        # is autosaved, and therefore there is no need to tell the user
        # that the RTSS has been modified
        if not("draw" in change_description
               and change_description["draw"] is None):
            self.show_modified_indicator()

        # If this is the first change made to the RTSS file, update the
        # dataset with the new one so that OnkoDICOM starts working off this
        # dataset rather than the original RTSS file.
        self.patient_dict_container.set("rtss_modified", True)
        self.patient_dict_container.set("dataset_rtss", new_dataset)

        # Refresh ROIs in main page
        self.patient_dict_container.set(
            "rois", ImageLoading.get_roi_info(new_dataset))
        self.rois = self.patient_dict_container.get("rois")
        contour_data = ImageLoading.get_raw_contour_data(new_dataset)
        self.patient_dict_container.set("raw_contour", contour_data[0])
        self.patient_dict_container.set("num_points", contour_data[1])
        pixluts = ImageLoading.get_pixluts(self.patient_dict_container.dataset)
        self.patient_dict_container.set("pixluts", pixluts)
        self.patient_dict_container.set("list_roi_numbers", ordered_list_rois(
            self.patient_dict_container.get("rois")))
        self.patient_dict_container.set("selected_rois", [])
        self.patient_dict_container.set("dict_polygons_axial", {})
        self.patient_dict_container.set("dict_polygons_sagittal", {})
        self.patient_dict_container.set("dict_polygons_coronal", {})

        if "draw" in change_description or "transfer" in change_description:
            dicom_tree_rtss = DicomTree(None)
            dicom_tree_rtss.dataset = new_dataset
            dicom_tree_rtss.dict = dicom_tree_rtss.dataset_to_dict(
                dicom_tree_rtss.dataset)
            self.patient_dict_container.set(
                "dict_dicom_tree_rtss", dicom_tree_rtss.dict)
            self.color_dict = self.init_color_roi(self.patient_dict_container)
            self.patient_dict_container.set("roi_color_dict", self.color_dict)
            if self.patient_dict_container.has_attribute("raw_dvh"):
                # DVH will be outdated once changes to it are made, and
                # recalculation will be required.
                self.patient_dict_container.set("dvh_outdated", True)

        if self.patient_dict_container.has_attribute("raw_dvh"):
            # Rename structures in DVH list
            if "rename" in change_description:
                new_raw_dvh = self.patient_dict_container.get("raw_dvh")
                for key, dvh in new_raw_dvh.items():
                    if dvh.name == change_description["rename"][0]:
                        dvh.name = change_description["rename"][1]
                        break

                self.patient_dict_container.set("raw_dvh", new_raw_dvh)
                dvh2rtdose(new_raw_dvh)

            # Remove structures from DVH list - the only visible effect of
            # this section is the exported DVH csv
            if "delete" in change_description:
                list_of_deleted = []
                new_raw_dvh = self.patient_dict_container.get("raw_dvh")
                for key, dvh in new_raw_dvh.items():
                    if dvh.name in change_description["delete"]:
                        list_of_deleted.append(key)
                for key in list_of_deleted:
                    new_raw_dvh.pop(key)
                self.patient_dict_container.set("raw_dvh", new_raw_dvh)
                dvh2rtdose(new_raw_dvh)

        # Refresh ROIs in DVH tab and DICOM View
        self.request_update_structures.emit()

        # Refresh structure tab
        self.update_content()

        if "draw" in change_description and change_description["draw"] is None:
            self.save_new_rtss_to_fixed_image_set(auto=True)
        elif "transfer" in change_description and change_description["transfer"] is None:
            self.save_new_rtss_to_fixed_image_set(auto=True)

    def show_modified_indicator(self):
<<<<<<< HEAD
        self.modified_indicator_widget = QtWidgets.QWidget()
        self.modified_indicator_widget.setContentsMargins(8, 5, 8, 5)
        modified_indicator_layout = QtWidgets.QHBoxLayout()
        modified_indicator_layout.setAlignment(
            QtCore.Qt.AlignLeft | QtCore.Qt.AlignLeft)

        modified_indicator_icon = QtWidgets.QLabel()
        modified_indicator_icon.setPixmap(QtGui.QPixmap(
            resource_path("res/images/btn-icons/alert_icon.png")))
        modified_indicator_layout.addWidget(modified_indicator_icon)

        modified_indicator_text = QtWidgets.QLabel(
            "Structures have been modified")
        modified_indicator_text.setStyleSheet("color: red")
        modified_indicator_layout.addWidget(modified_indicator_text)

        self.modified_indicator_widget.setLayout(modified_indicator_layout)
        # When the widget is clicked, save the rtss
        self.modified_indicator_widget.mouseReleaseEvent = self.save_new_rtss_to_fixed_image_set

        # Temporarily remove the ROI modify buttons, add this indicator, then
        # add them back again.
        # This ensure that the modifier appears above the ROI modify buttons.
        self.structure_tab_layout.removeWidget(self.roi_buttons)
        self.structure_tab_layout.addWidget(self.modified_indicator_widget)
        self.structure_tab_layout.addWidget(self.roi_buttons)
=======
        self.modified_indicator_widget.setVisible(True)
>>>>>>> 9117e36c

    def structure_checked(self, state, roi_id):
        """
        Function triggered when the checkbox of a structure is
        checked / unchecked.
        Update the list of selected structures.
        Update the plot of the DVH and the DICOM view.

        :param state: True if the checkbox is checked, False otherwise.
        :param roi_id: ROI number
        """

        selected_rois = self.patient_dict_container.get("selected_rois")
        if state:
            selected_rois.append(roi_id)
        else:
            selected_rois.remove(roi_id)

        self.patient_dict_container.set("selected_rois", selected_rois)
        self.update_dict_polygons(state, roi_id)

        self.request_update_structures.emit()

    def update_dict_polygons(self, state, roi_id):
        """
        Update the polygon dictionaries (axial, coronal, sagittal) used to
        display the ROIs.
        :param state: True if the ROI is selected, False otherwise
        :param roi_id: ROI number
        """
        rois = self.patient_dict_container.get("rois")
        new_dict_polygons_axial = self.patient_dict_container.get(
            "dict_polygons_axial")
        new_dict_polygons_coronal = self.patient_dict_container.get(
            "dict_polygons_coronal")
        new_dict_polygons_sagittal = self.patient_dict_container.get(
            "dict_polygons_sagittal")
        aspect = self.patient_dict_container.get("pixmap_aspect")
        roi_name = rois[roi_id]['name']

        if state:
            new_dict_polygons_axial[roi_name] = {}
            new_dict_polygons_coronal[roi_name] = {}
            new_dict_polygons_sagittal[roi_name] = {}
            dict_rois_contours_axial = get_roi_contour_pixel(
                self.patient_dict_container.get("raw_contour"),
                [roi_name], self.patient_dict_container.get("pixluts"))
            dict_rois_contours_coronal, dict_rois_contours_sagittal = \
                transform_rois_contours(
                    dict_rois_contours_axial)

            for slice_id in self.patient_dict_container.get(
                    "dict_uid").values():
                polygons = calc_roi_polygon(roi_name, slice_id,
                                            dict_rois_contours_axial)
                new_dict_polygons_axial[roi_name][slice_id] = polygons

            for slice_id in range(0, len(self.patient_dict_container.get(
                    "pixmaps_coronal"))):
                polygons_coronal = calc_roi_polygon(
                    roi_name, slice_id,
                    dict_rois_contours_coronal,
                    aspect["coronal"])
                polygons_sagittal = calc_roi_polygon(
                    roi_name, slice_id,
                    dict_rois_contours_sagittal,
                    1 / aspect["sagittal"])
                new_dict_polygons_coronal[roi_name][
                    slice_id] = polygons_coronal
                new_dict_polygons_sagittal[roi_name][
                    slice_id] = polygons_sagittal

            self.patient_dict_container.set("dict_polygons_axial",
                                            new_dict_polygons_axial)
            self.patient_dict_container.set("dict_polygons_coronal",
                                            new_dict_polygons_coronal)
            self.patient_dict_container.set("dict_polygons_sagittal",
                                            new_dict_polygons_sagittal)
        else:
            new_dict_polygons_axial.pop(roi_name, None)
            new_dict_polygons_coronal.pop(roi_name, None)
            new_dict_polygons_sagittal.pop(roi_name, None)

    def on_rtss_selected(self, selected_rtss):
        """
        Function to run after a rtss is selected from SelectRTSSPopUp
        """
        self.patient_dict_container.get("existing_rtss_files").clear()
        self.patient_dict_container.get("existing_rtss_files").append(
            selected_rtss)
        self.save_new_rtss(auto=True)

    def display_select_rtss_window(self):
        """
        Display a pop up window that contains all RTSSs attached to the
        selected image set.
        """
        self.select_rtss_window = SelectRTSSPopUp(
            self.patient_dict_container.get("existing_rtss_files"), parent=self)
        self.select_rtss_window.signal_rtss_selected.connect(
            self.on_rtss_selected)
        self.select_rtss_window.show()

    def save_new_rtss_to_fixed_image_set(self, event=None, auto=False):
        """
        Save the current RTSS stored in patient dictionary to the file system.
        :param event: Not used but will be passed as an argument from
        modified_indicator_widget on mouseReleaseEvent
        :param auto: Used for auto save without user confirmation
        """
        existing_rtss_files = self.patient_dict_container.get(
            "existing_rtss_files")
        if len(existing_rtss_files) == 1:
            if isinstance(existing_rtss_files[0], Series):
                existing_rtss_directory = str(Path(
                    existing_rtss_files[0].get_files()[0]))
            else:
                # This "else" is used by iso2roi gui and structure tab tests to
                # quickly set existing_rtss_directory
                existing_rtss_directory = existing_rtss_files[0]
        elif len(existing_rtss_files) > 1:
            self.display_select_rtss_window()
            # This function will be called again when a RTSS is selected
            return
        else:
            existing_rtss_directory = None

        rtss_directory = str(
            Path(self.patient_dict_container.get("file_rtss")))

        if auto:
            confirm_save = QtWidgets.QMessageBox.Yes
        else:
            confirm_save = \
                QtWidgets.QMessageBox.information(self, "Confirmation",
                                                  "Are you sure you want to "
                                                  "save the modified RTSTRUCT "
                                                  "file? This will overwrite "
                                                  "the existing file. This is "
                                                  "not reversible.",
                                                  QtWidgets.QMessageBox.Yes,
                                                  QtWidgets.QMessageBox.No)

        if confirm_save == QtWidgets.QMessageBox.Yes:
            if existing_rtss_directory is None:
                self.patient_dict_container.get("dataset_rtss").save_as(
                    rtss_directory)
            else:
                new_rtss = self.patient_dict_container.get("dataset_rtss")
                old_rtss = pydicom.dcmread(existing_rtss_directory,
                                           force=True)
                old_roi_names = \
                    set(value["name"] for value in
                        ImageLoading.get_roi_info(old_rtss).values())
                new_roi_names = \
                    set(value["name"] for value in
                        self.patient_dict_container.get("rois").values())
                duplicated_names = old_roi_names.intersection(new_roi_names)

                # stop if there are conflicting roi names and user do not
                # wish to proceed.
                if duplicated_names and not self.display_confirm_merge(
                        duplicated_names):
                    return

                merged_rtss = merge_rtss(old_rtss, new_rtss, duplicated_names)
                merged_rtss.save_as(existing_rtss_directory)

            if not auto:
                QtWidgets.QMessageBox.about(self.parentWidget(),
                                            "File saved",
                                            "The RTSTRUCT file has been saved."
                                            )
            self.patient_dict_container.set("rtss_modified", False)
            # Hide the modified indicator
            self.modified_indicator_widget.setVisible(False)

    def save_new_rtss_to_moving_image_set(self, event=None, auto=False):
        """
        Save the current RTSS stored in patient dictionary to the file system.
        :param event: Not used but will be passed as an argument from
        modified_indicator_widget on mouseReleaseEvent
        :param auto: Used for auto save without user confirmation
        """
        if self.moving_dict_container.get("existing_file_rtss") is not None:
            existing_rtss_directory = str(Path(self.moving_dict_container.get(
                "existing_file_rtss")))
        else:
            existing_rtss_directory = None
        rtss_directory = str(
            Path(self.moving_dict_container.get("file_rtss")))

        if auto:
            confirm_save = QtWidgets.QMessageBox.Yes
        else:
            confirm_save = \
                QtWidgets.QMessageBox.information(self, "Confirmation",
                                                  "Are you sure you want to "
                                                  "save the modified RTSTRUCT "
                                                  "file? This will overwrite "
                                                  "the existing file. This is "
                                                  "not reversible.",
                                                  QtWidgets.QMessageBox.Yes,
                                                  QtWidgets.QMessageBox.No)

        if confirm_save == QtWidgets.QMessageBox.Yes:
            if existing_rtss_directory is None:
                self.moving_dict_container.get("dataset_rtss").save_as(
                    rtss_directory)
            else:
                new_rtss = self.moving_dict_container.get("dataset_rtss")
                old_rtss = pydicom.dcmread(existing_rtss_directory, force=True)
                old_roi_names = \
                    set(value["name"] for value in
                        ImageLoading.get_roi_info(old_rtss).values())
                new_roi_names = \
                    set(value["name"] for value in
                        self.moving_dict_container.get("rois").values())
                duplicated_names = old_roi_names.intersection(new_roi_names)

                # stop if there are conflicting roi names and user do not
                # wish to proceed.
                if duplicated_names and not self.display_confirm_merge(
                        duplicated_names):
                    return

                merged_rtss = merge_rtss(old_rtss, new_rtss, duplicated_names)
                merged_rtss.save_as(existing_rtss_directory)

            if not auto:
                QtWidgets.QMessageBox.about(self.parentWidget(),
                                            "File saved",
                                            "The RTSTRUCT file has been saved."
                                            )
            self.moving_dict_container.set("rtss_modified", False)

    def display_confirm_merge(self, duplicated_names):
        confirm_merge = QtWidgets.QMessageBox(parent=self)
        confirm_merge.setIcon(QtWidgets.QMessageBox.Question)
        confirm_merge.setWindowTitle("Merge RTSTRUCTs?")
        confirm_merge.setText("Conflicting ROI names found between new ROIs "
                              "and existing ROIs:\n" + str(duplicated_names) +
                              "\nAre you sure you want to merge the RTSTRUCT "
                              "files? The new ROIs will replace the existing "
                              "ROIs. ")
        button_yes = QtWidgets.QPushButton("Yes, I want to merge")
        button_no = QtWidgets.QPushButton("No, I will change the names")
        """ 
        We want the buttons 'No' & 'Yes' to be displayed in that exact 
        order. QMessageBox displays buttons in respect to their assigned 
        roles. (0 first, then 0 and so on) 'AcceptRole' is 0 and 
        'RejectRole' is 1 thus by counterintuitively assigning 'No' to 
        'AcceptRole' and 'Yes' to 'RejectRole' the buttons are 
        positioned as desired.
        """
        confirm_merge.addButton(button_no, QtWidgets.QMessageBox.AcceptRole)
        confirm_merge.addButton(button_yes, QtWidgets.QMessageBox.RejectRole)
        confirm_merge.exec_()

        if confirm_merge.clickedButton() == button_yes:
            return True
        return False<|MERGE_RESOLUTION|>--- conflicted
+++ resolved
@@ -77,7 +77,7 @@
         modified_indicator_layout.addWidget(modified_indicator_text)
 
         self.modified_indicator_widget.setLayout(modified_indicator_layout)
-        self.modified_indicator_widget.mouseReleaseEvent = self.save_new_rtss
+        self.modified_indicator_widget.mouseReleaseEvent = self.save_new_rtss_to_fixed_image_set
         self.modified_indicator_widget.setVisible(False)
 
         # Create ROI manipulation buttons
@@ -428,36 +428,7 @@
             self.save_new_rtss_to_fixed_image_set(auto=True)
 
     def show_modified_indicator(self):
-<<<<<<< HEAD
-        self.modified_indicator_widget = QtWidgets.QWidget()
-        self.modified_indicator_widget.setContentsMargins(8, 5, 8, 5)
-        modified_indicator_layout = QtWidgets.QHBoxLayout()
-        modified_indicator_layout.setAlignment(
-            QtCore.Qt.AlignLeft | QtCore.Qt.AlignLeft)
-
-        modified_indicator_icon = QtWidgets.QLabel()
-        modified_indicator_icon.setPixmap(QtGui.QPixmap(
-            resource_path("res/images/btn-icons/alert_icon.png")))
-        modified_indicator_layout.addWidget(modified_indicator_icon)
-
-        modified_indicator_text = QtWidgets.QLabel(
-            "Structures have been modified")
-        modified_indicator_text.setStyleSheet("color: red")
-        modified_indicator_layout.addWidget(modified_indicator_text)
-
-        self.modified_indicator_widget.setLayout(modified_indicator_layout)
-        # When the widget is clicked, save the rtss
-        self.modified_indicator_widget.mouseReleaseEvent = self.save_new_rtss_to_fixed_image_set
-
-        # Temporarily remove the ROI modify buttons, add this indicator, then
-        # add them back again.
-        # This ensure that the modifier appears above the ROI modify buttons.
-        self.structure_tab_layout.removeWidget(self.roi_buttons)
-        self.structure_tab_layout.addWidget(self.modified_indicator_widget)
-        self.structure_tab_layout.addWidget(self.roi_buttons)
-=======
         self.modified_indicator_widget.setVisible(True)
->>>>>>> 9117e36c
 
     def structure_checked(self, state, roi_id):
         """
