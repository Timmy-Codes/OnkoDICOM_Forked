import csv
import pydicom
from pathlib import Path
from random import randint, seed
from PySide6 import QtWidgets, QtGui, QtCore
from PySide6.QtCore import Qt

from src.Controller.ROIOptionsController import ROIDelOption, ROIDrawOption, \
    ROIManipulateOption
from src.Model.DICOMStructure import Series
from src.Model import ImageLoading
from src.Model.CalculateDVHs import dvh2rtdose
from src.Model.GetPatientInfo import DicomTree
from src.Model.PatientDictContainer import PatientDictContainer
from src.Model.MovingDictContainer import MovingDictContainer
from src.Model.ROI import ordered_list_rois, get_roi_contour_pixel, \
    calc_roi_polygon, transform_rois_contours, merge_rtss
from src.View.mainpage.StructureWidget import StructureWidget
from src.View.util.SelectRTSSPopUp import SelectRTSSPopUp
from src.Controller.PathHandler import resource_path


class StructureTab(QtWidgets.QWidget):
    request_update_structures = QtCore.Signal()

    def __init__(self, moving=False):
        QtWidgets.QWidget.__init__(self)
        self.patient_dict_container = PatientDictContainer()
        self.moving_dict_container = MovingDictContainer()
        self.rois = self.patient_dict_container.get("rois")
        self.color_dict = self.init_color_roi(self.patient_dict_container)
        self.patient_dict_container.set("roi_color_dict", self.color_dict)
        self.structure_tab_layout = QtWidgets.QVBoxLayout()

        self.roi_delete_handler = ROIDelOption(self.fixed_container_structure_modified)
        self.roi_draw_handler = ROIDrawOption(self.fixed_container_structure_modified)
        self.roi_manipulate_handler = ROIManipulateOption(
            self.fixed_container_structure_modified)

        # Create scrolling area widget to contain the content.
        self.scroll_area = QtWidgets.QScrollArea()
        self.scroll_area.setWidgetResizable(True)

        self.scroll_area_content = QtWidgets.QWidget(self.scroll_area)
        self.scroll_area.ensureWidgetVisible(self.scroll_area_content)

        # Create layout for checkboxes and colour squares
        self.layout_content = QtWidgets.QVBoxLayout(self.scroll_area_content)
        self.layout_content.setContentsMargins(0, 0, 0, 0)
        self.layout_content.setSpacing(0)
        self.layout_content.setAlignment(
            QtCore.Qt.AlignTop | QtCore.Qt.AlignTop)

        # Create list of standard organ and volume names
        self.standard_organ_names = []
        self.standard_volume_names = []
        self.init_standard_names()

        # Create StructureWidget objects
        self.update_content()

        # Create ROI manipulation buttons
        self.button_roi_manipulate = QtWidgets.QPushButton()
        self.button_roi_draw = QtWidgets.QPushButton()
        self.button_roi_delete = QtWidgets.QPushButton()
        self.roi_buttons = QtWidgets.QWidget()
        self.init_roi_buttons()

        # Set layout
        self.structure_tab_layout.addWidget(self.scroll_area)
        self.structure_tab_layout.addWidget(self.roi_buttons)
        self.setLayout(self.structure_tab_layout)

    def init_color_roi(self, dict_container):
        """
        Create a dictionary containing the colors for each structure.
        :param: either PatientDictContainer or MovingDictContainer
        :return: Dictionary where the key is the ROI number and the value a
        QColor object.
        """
        roi_color = dict()
        roi_contour_info = dict_container.get(
            "dict_dicom_tree_rtss")['ROI Contour Sequence']

        if len(roi_contour_info) > 0:
            for item, roi_dict in roi_contour_info.items():
                # Note: the keys of roiContourInfo are "item 0", "item 1",
                # etc. As all the ROI structures are identified by the ROI
                # numbers in the whole code, we get the ROI number 'roi_id'
                # by using the member 'list_roi_numbers'
                id = item.split()[1]
                roi_id = dict_container.get(
                    "list_roi_numbers")[int(id)]
                if 'ROI Display Color' in roi_contour_info[item]:
                    RGB_list = roi_contour_info[item]['ROI Display Color'][0]
                    red = RGB_list[0]
                    green = RGB_list[1]
                    blue = RGB_list[2]
                else:
                    seed(1)
                    red = randint(0, 255)
                    green = randint(0, 255)
                    blue = randint(0, 255)

                roi_color[roi_id] = QtGui.QColor(red, green, blue)

        return roi_color

    def init_standard_names(self):
        """
        Create two lists containing standard organ and standard volume names
        as set by the Add-On options.
        """
        with open(resource_path('data/csv/organName.csv'), 'r') as f:
            self.standard_organ_names = []

            csv_input = csv.reader(f)
            header = next(f)  # Ignore the "header" of the column
            for row in csv_input:
                self.standard_organ_names.append(row[0])

        with open(resource_path('data/csv/volumeName.csv'), 'r') as f:
            self.standard_volume_names = []

            csv_input = csv.reader(f)
            header = next(f)  # Ignore the "header" of the column
            for row in csv_input:
                self.standard_volume_names.append(row[1])

    def init_roi_buttons(self):
        icon_roi_delete = QtGui.QIcon()
        icon_roi_delete.addPixmap(
            QtGui.QPixmap(
                resource_path('res/images/btn-icons/delete_icon.png')),
            QtGui.QIcon.Normal,
            QtGui.QIcon.On
        )

        icon_roi_draw = QtGui.QIcon()
        icon_roi_draw.addPixmap(
            QtGui.QPixmap(resource_path('res/images/btn-icons/draw_icon.png')),
            QtGui.QIcon.Normal,
            QtGui.QIcon.On
        )

        icon_roi_manipulate = QtGui.QIcon()
        icon_roi_manipulate.addPixmap(
            QtGui.QPixmap(resource_path('res/images/btn-icons/manipulate_icon.png')),
            QtGui.QIcon.Normal,
            QtGui.QIcon.On
        )

        self.button_roi_delete.setIcon(icon_roi_delete)
        self.button_roi_delete.setText("Delete ROI")
        self.button_roi_delete.clicked.connect(self.roi_delete_clicked)

        self.button_roi_draw.setIcon(icon_roi_draw)
        self.button_roi_draw.setText("Draw ROI")
        self.button_roi_draw.clicked.connect(self.roi_draw_clicked)

        self.button_roi_manipulate.setIcon(icon_roi_manipulate)
        self.button_roi_manipulate.setText("Manipulate ROI")
        self.button_roi_manipulate.clicked.connect(self.roi_manipulate_clicked)

        layout_roi_buttons = QtWidgets.QVBoxLayout(self.roi_buttons)
        layout_roi_buttons.setContentsMargins(0, 0, 0, 0)
        layout_roi_buttons.addWidget(self.button_roi_draw)
        layout_roi_buttons.addWidget(self.button_roi_manipulate)
        layout_roi_buttons.addWidget(self.button_roi_delete)

    def update_ui(self, moving=False):
        """
        Update the UI of Structure Tab when a new patient is opened
        """
        self.patient_dict_container = PatientDictContainer()
        self.rois = self.patient_dict_container.get("rois")
        self.color_dict = self.init_color_roi(self.patient_dict_container)
        self.patient_dict_container.set("roi_color_dict", self.color_dict)
        if hasattr(self, "modified_indicator_widget"):
            self.modified_indicator_widget.setParent(None)
        self.update_content()

    def update_content(self):
        """
        Add the contents (color square and checkbox) in the scrolling area
        widget.
        """
        # Clear the children
        for i in reversed(range(self.layout_content.count())):
            self.layout_content.itemAt(i).widget().setParent(None)

        row = 0
        for roi_id, roi_dict in self.rois.items():
            # Creates a widget representing each ROI
            color = self.color_dict[roi_id]
            color.setAlpha(255)
            structure = StructureWidget(roi_id, color, roi_dict['name'], self)
            if roi_id in self.patient_dict_container.get("selected_rois"):
                structure.checkbox.setChecked(Qt.Checked)
            structure.structure_renamed.connect(self.fixed_container_structure_modified)
            self.layout_content.addWidget(structure)
            row += 1

        self.scroll_area.setStyleSheet(
            "QScrollArea {background-color: #ffffff; border-style: none;}")
        self.scroll_area_content.setStyleSheet(
            "QWidget {background-color: #ffffff; border-style: none;}")

        self.scroll_area.setWidget(self.scroll_area_content)

    def roi_delete_clicked(self):
        self.roi_delete_handler.show_roi_delete_options()

    def roi_draw_clicked(self):
        self.roi_draw_handler.show_roi_draw_options()

    def roi_manipulate_clicked(self):
        self.roi_manipulate_handler.show_roi_manipulate_options(
            self.color_dict)

    def moving_container_structure_modified(self, changes):
        """
        Executes when a structure is renamed/deleted. Displays indicator
        that structure has changed. changes is a tuple of (new_dataset,
        description_of_changes)
        description_of_changes follows the format
        {"type_of_change": value_of_change}.
        Examples:
        {"rename": ["TOOTH", "TEETH"]} represents that the TOOTH structure has
            been renamed to TEETH.
        {"delete": ["TEETH", "MAXILLA"]} represents that the TEETH and MAXILLA
            structures have been deleted.
        {"draw": "AORTA"} represents that a new structure AORTA has been drawn.
        Note: Use {"draw": None} after multiple ROIs are generated
        (E.g., from ISO2ROI functionality), and use {"transfer":None} for
         ROI Transfer instead of calling this function
        multiple times. This will trigger auto save.
        """
        new_dataset = changes[0]
        change_description = changes[1]

        # If this is the first change made to the RTSS file, update the
        # dataset with the new one so that OnkoDICOM starts working off this
        # dataset rather than the original RTSS file.
        self.moving_dict_container.set("rtss_modified", True)
        self.moving_dict_container.set("dataset_rtss", new_dataset)

        # Refresh ROIs in main page
        self.moving_dict_container.set(
            "rois", ImageLoading.get_roi_info(new_dataset))
        self.rois = self.moving_dict_container.get("rois")
        contour_data = ImageLoading.get_raw_contour_data(new_dataset)
        self.moving_dict_container.set("raw_contour", contour_data[0])
        self.moving_dict_container.set("num_points", contour_data[1])
        pixluts = ImageLoading.get_pixluts(self.moving_dict_container.dataset)
        self.moving_dict_container.set("pixluts", pixluts)
        self.moving_dict_container.set("list_roi_numbers", ordered_list_rois(
            self.moving_dict_container.get("rois")))
        self.moving_dict_container.set("selected_rois", [])
        self.moving_dict_container.set("dict_polygons_axial", {})
        self.moving_dict_container.set("dict_polygons_sagittal", {})
        self.moving_dict_container.set("dict_polygons_coronal", {})

        if "draw" in change_description or "transfer" in change_description:
            dicom_tree_rtss = DicomTree(None)
            dicom_tree_rtss.dataset = new_dataset
            dicom_tree_rtss.dict = dicom_tree_rtss.dataset_to_dict(
                dicom_tree_rtss.dataset)
            self.moving_dict_container.set(
                "dict_dicom_tree_rtss", dicom_tree_rtss.dict)
            self.color_dict = self.init_color_roi(self.moving_dict_container)
            self.moving_dict_container.set("roi_color_dict", self.color_dict)
            if self.moving_dict_container.has_attribute("raw_dvh"):
                # DVH will be outdated once changes to it are made, and
                # recalculation will be required.
                self.moving_dict_container.set("dvh_outdated", True)

        if self.moving_dict_container.has_modality("raw_dvh"):
            # Rename structures in DVH list
            if "rename" in change_description:
                new_raw_dvh = self.moving_dict_container.get("raw_dvh")
                for key, dvh in new_raw_dvh.items():
                    if dvh.name == change_description["rename"][0]:
                        dvh.name = change_description["rename"][1]
                        break

                self.moving_dict_container.set("raw_dvh", new_raw_dvh)

            # Remove structures from DVH list - the only visible effect of
            # this section is the exported DVH csv
            if "delete" in change_description:
                list_of_deleted = []
                new_raw_dvh = self.moving_dict_container.get("raw_dvh")
                for key, dvh in new_raw_dvh.items():
                    if dvh.name in change_description["delete"]:
                        list_of_deleted.append(key)
                for key in list_of_deleted:
                    new_raw_dvh.pop(key)
                self.moving_dict_container.set("raw_dvh", new_raw_dvh)

        if "transfer" in change_description and change_description["transfer"] is None:
            self.save_new_rtss_to_moving_image_set(auto=True)

    def fixed_container_structure_modified(self, changes):
        """
        Executes when a structure is renamed/deleted. Displays indicator
        that structure has changed. changes is a tuple of (new_dataset,
        description_of_changes)
        description_of_changes follows the format
        {"type_of_change": value_of_change}.
        Examples:
        {"rename": ["TOOTH", "TEETH"]} represents that the TOOTH structure has
            been renamed to TEETH.
        {"delete": ["TEETH", "MAXILLA"]} represents that the TEETH and MAXILLA
            structures have been deleted.
        {"draw": "AORTA"} represents that a new structure AORTA has been drawn.
        Note: Use {"draw": None} after multiple ROIs are generated
        (E.g., from ISO2ROI functionality), and use {"transfer":None} for
         ROI Transfer instead of calling this function
        multiple times. This will trigger auto save.
        """

        new_dataset = changes[0]
        change_description = changes[1]

<<<<<<< HEAD
        # If this is the first time the RTSS has been modified, create a
        # modified indicator giving the user the option to save their new
        # file.
        if not self.patient_dict_container.get("rtss_modified"):
=======
        # Only show the modified indicator if description_of_changes is
        # not {"draw": None}, as this description means that the RTSS
        # is autosaved, and therefore there is no need to tell the user
        # that the RTSS has been modified
        if not("draw" in change_description
               and change_description["draw"] is None):
>>>>>>> 695c3b0f
            self.show_modified_indicator()

        # If this is the first change made to the RTSS file, update the
        # dataset with the new one so that OnkoDICOM starts working off this
        # dataset rather than the original RTSS file.
        self.patient_dict_container.set("rtss_modified", True)
        self.patient_dict_container.set("dataset_rtss", new_dataset)

        # Refresh ROIs in main page
        self.patient_dict_container.set(
            "rois", ImageLoading.get_roi_info(new_dataset))
        self.rois = self.patient_dict_container.get("rois")
        contour_data = ImageLoading.get_raw_contour_data(new_dataset)
        self.patient_dict_container.set("raw_contour", contour_data[0])
        self.patient_dict_container.set("num_points", contour_data[1])
        pixluts = ImageLoading.get_pixluts(self.patient_dict_container.dataset)
        self.patient_dict_container.set("pixluts", pixluts)
        self.patient_dict_container.set("list_roi_numbers", ordered_list_rois(
            self.patient_dict_container.get("rois")))
        self.patient_dict_container.set("selected_rois", [])
        self.patient_dict_container.set("dict_polygons_axial", {})
        self.patient_dict_container.set("dict_polygons_sagittal", {})
        self.patient_dict_container.set("dict_polygons_coronal", {})

        if "draw" in change_description or "transfer" in change_description:
            dicom_tree_rtss = DicomTree(None)
            dicom_tree_rtss.dataset = new_dataset
            dicom_tree_rtss.dict = dicom_tree_rtss.dataset_to_dict(
                dicom_tree_rtss.dataset)
            self.patient_dict_container.set(
                "dict_dicom_tree_rtss", dicom_tree_rtss.dict)
            self.color_dict = self.init_color_roi(self.patient_dict_container)
            self.patient_dict_container.set("roi_color_dict", self.color_dict)
            if self.patient_dict_container.has_attribute("raw_dvh"):
                # DVH will be outdated once changes to it are made, and
                # recalculation will be required.
                self.patient_dict_container.set("dvh_outdated", True)

        if self.patient_dict_container.has_attribute("raw_dvh"):
            # Rename structures in DVH list
            if "rename" in change_description:
                new_raw_dvh = self.patient_dict_container.get("raw_dvh")
                for key, dvh in new_raw_dvh.items():
                    if dvh.name == change_description["rename"][0]:
                        dvh.name = change_description["rename"][1]
                        break

                self.patient_dict_container.set("raw_dvh", new_raw_dvh)
                dvh2rtdose(new_raw_dvh)

            # Remove structures from DVH list - the only visible effect of
            # this section is the exported DVH csv
            if "delete" in change_description:
                list_of_deleted = []
                new_raw_dvh = self.patient_dict_container.get("raw_dvh")
                for key, dvh in new_raw_dvh.items():
                    if dvh.name in change_description["delete"]:
                        list_of_deleted.append(key)
                for key in list_of_deleted:
                    new_raw_dvh.pop(key)
                self.patient_dict_container.set("raw_dvh", new_raw_dvh)
                dvh2rtdose(new_raw_dvh)

        # Refresh ROIs in DVH tab and DICOM View
        self.request_update_structures.emit()

        # Refresh structure tab
        self.update_content()

        if "draw" in change_description and change_description["draw"] is None:
            self.save_new_rtss_to_fixed_image_set(auto=True)
        elif "transfer" in change_description and change_description["transfer"] is None:
            self.save_new_rtss_to_fixed_image_set(auto=True)

    def show_modified_indicator(self):
        self.modified_indicator_widget = QtWidgets.QWidget()
        self.modified_indicator_widget.setContentsMargins(8, 5, 8, 5)
        modified_indicator_layout = QtWidgets.QHBoxLayout()
        modified_indicator_layout.setAlignment(
            QtCore.Qt.AlignLeft | QtCore.Qt.AlignLeft)

        modified_indicator_icon = QtWidgets.QLabel()
        modified_indicator_icon.setPixmap(QtGui.QPixmap(
            resource_path("res/images/btn-icons/alert_icon.png")))
        modified_indicator_layout.addWidget(modified_indicator_icon)

        modified_indicator_text = QtWidgets.QLabel(
            "Structures have been modified")
        modified_indicator_text.setStyleSheet("color: red")
        modified_indicator_layout.addWidget(modified_indicator_text)

        self.modified_indicator_widget.setLayout(modified_indicator_layout)
        # When the widget is clicked, save the rtss
        self.modified_indicator_widget.mouseReleaseEvent = self.save_new_rtss_to_fixed_image_set

        # Temporarily remove the ROI modify buttons, add this indicator, then
        # add them back again.
        # This ensure that the modifier appears above the ROI modify buttons.
        self.structure_tab_layout.removeWidget(self.roi_buttons)
        self.structure_tab_layout.addWidget(self.modified_indicator_widget)
        self.structure_tab_layout.addWidget(self.roi_buttons)

    def structure_checked(self, state, roi_id):
        """
        Function triggered when the checkbox of a structure is
        checked / unchecked.
        Update the list of selected structures.
        Update the plot of the DVH and the DICOM view.

        :param state: True if the checkbox is checked, False otherwise.
        :param roi_id: ROI number
        """

        selected_rois = self.patient_dict_container.get("selected_rois")
        if state:
            selected_rois.append(roi_id)
        else:
            selected_rois.remove(roi_id)

        self.patient_dict_container.set("selected_rois", selected_rois)
        self.update_dict_polygons(state, roi_id)

        self.request_update_structures.emit()

    def update_dict_polygons(self, state, roi_id):
        """
        Update the polygon dictionaries (axial, coronal, sagittal) used to
        display the ROIs.
        :param state: True if the ROI is selected, False otherwise
        :param roi_id: ROI number
        """
        rois = self.patient_dict_container.get("rois")
        new_dict_polygons_axial = self.patient_dict_container.get(
            "dict_polygons_axial")
        new_dict_polygons_coronal = self.patient_dict_container.get(
            "dict_polygons_coronal")
        new_dict_polygons_sagittal = self.patient_dict_container.get(
            "dict_polygons_sagittal")
        aspect = self.patient_dict_container.get("pixmap_aspect")
        roi_name = rois[roi_id]['name']

        if state:
            new_dict_polygons_axial[roi_name] = {}
            new_dict_polygons_coronal[roi_name] = {}
            new_dict_polygons_sagittal[roi_name] = {}
            dict_rois_contours_axial = get_roi_contour_pixel(
                self.patient_dict_container.get("raw_contour"),
                [roi_name], self.patient_dict_container.get("pixluts"))
            dict_rois_contours_coronal, dict_rois_contours_sagittal = \
                transform_rois_contours(
                    dict_rois_contours_axial)

            for slice_id in self.patient_dict_container.get(
                    "dict_uid").values():
                polygons = calc_roi_polygon(roi_name, slice_id,
                                            dict_rois_contours_axial)
                new_dict_polygons_axial[roi_name][slice_id] = polygons

            for slice_id in range(0, len(self.patient_dict_container.get(
                    "pixmaps_coronal"))):
                polygons_coronal = calc_roi_polygon(
                    roi_name, slice_id,
                    dict_rois_contours_coronal,
                    aspect["coronal"])
                polygons_sagittal = calc_roi_polygon(
                    roi_name, slice_id,
                    dict_rois_contours_sagittal,
                    1 / aspect["sagittal"])
                new_dict_polygons_coronal[roi_name][
                    slice_id] = polygons_coronal
                new_dict_polygons_sagittal[roi_name][
                    slice_id] = polygons_sagittal

            self.patient_dict_container.set("dict_polygons_axial",
                                            new_dict_polygons_axial)
            self.patient_dict_container.set("dict_polygons_coronal",
                                            new_dict_polygons_coronal)
            self.patient_dict_container.set("dict_polygons_sagittal",
                                            new_dict_polygons_sagittal)
        else:
            new_dict_polygons_axial.pop(roi_name, None)
            new_dict_polygons_coronal.pop(roi_name, None)
            new_dict_polygons_sagittal.pop(roi_name, None)

    def on_rtss_selected(self, selected_rtss):
        """
        Function to run after a rtss is selected from SelectRTSSPopUp
        """
        self.patient_dict_container.get("existing_rtss_files").clear()
        self.patient_dict_container.get("existing_rtss_files").append(
            selected_rtss)
        self.save_new_rtss(auto=True)

    def display_select_rtss_window(self):
        """
        Display a pop up window that contains all RTSSs attached to the
        selected image set.
        """
        self.select_rtss_window = SelectRTSSPopUp(
            self.patient_dict_container.get("existing_rtss_files"), parent=self)
        self.select_rtss_window.signal_rtss_selected.connect(
            self.on_rtss_selected)
        self.select_rtss_window.show()

    def save_new_rtss_to_fixed_image_set(self, event=None, auto=False):
        """
        Save the current RTSS stored in patient dictionary to the file system.
        :param event: Not used but will be passed as an argument from
        modified_indicator_widget on mouseReleaseEvent
        :param auto: Used for auto save without user confirmation
        """
        existing_rtss_files = self.patient_dict_container.get(
            "existing_rtss_files")
        if len(existing_rtss_files) == 1:
            if isinstance(existing_rtss_files[0], Series):
                existing_rtss_directory = str(Path(
                    existing_rtss_files[0].get_files()[0]))
            else:
                # This "else" is used by iso2roi gui and structure tab tests to
                # quickly set existing_rtss_directory
                existing_rtss_directory = existing_rtss_files[0]
        elif len(existing_rtss_files) > 1:
            self.display_select_rtss_window()
            return  # This function will be called again when a RTSS is selected
        else:
            existing_rtss_directory = None

        rtss_directory = str(
            Path(self.patient_dict_container.get("file_rtss")))

        if auto:
            confirm_save = QtWidgets.QMessageBox.Yes
        else:
            confirm_save = \
                QtWidgets.QMessageBox.information(self, "Confirmation",
                                                  "Are you sure you want to "
                                                  "save the modified RTSTRUCT "
                                                  "file? This will overwrite "
                                                  "the existing file. This is "
                                                  "not reversible.",
                                                  QtWidgets.QMessageBox.Yes,
                                                  QtWidgets.QMessageBox.No)

        if confirm_save == QtWidgets.QMessageBox.Yes:
            if existing_rtss_directory is None:
                self.patient_dict_container.get("dataset_rtss").save_as(
                    rtss_directory)
            else:
                new_rtss = self.patient_dict_container.get("dataset_rtss")
                old_rtss = pydicom.dcmread(existing_rtss_directory,
                                           force=True)
                old_roi_names = \
                    set(value["name"] for value in
                        ImageLoading.get_roi_info(old_rtss).values())
                new_roi_names = \
                    set(value["name"] for value in
                        self.patient_dict_container.get("rois").values())
                duplicated_names = old_roi_names.intersection(new_roi_names)

                # stop if there are conflicting roi names and user do not
                # wish to proceed.
                if duplicated_names and not self.display_confirm_merge(
                        duplicated_names):
                    return

                merged_rtss = merge_rtss(old_rtss, new_rtss, duplicated_names)
                merged_rtss.save_as(existing_rtss_directory)

            if not auto:
                QtWidgets.QMessageBox.about(self.parentWidget(),
                                            "File saved",
                                            "The RTSTRUCT file has been saved."
                                            )
            self.patient_dict_container.set("rtss_modified", False)
            if hasattr(self, "modified_indicator_widget"):
                self.modified_indicator_widget.setParent(None)
<<<<<<< HEAD

    def save_new_rtss_to_moving_image_set(self, event=None, auto=False):
        """
        Save the current RTSS stored in patient dictionary to the file system.
        :param event: Not used but will be passed as an argument from
        modified_indicator_widget on mouseReleaseEvent
        :param auto: Used for auto save without user confirmation
        """
        if self.moving_dict_container.get("existing_file_rtss") is not None:
            existing_rtss_directory = str(Path(self.moving_dict_container.get(
                "existing_file_rtss")))
        else:
            existing_rtss_directory = None
        rtss_directory = str(
            Path(self.moving_dict_container.get("file_rtss")))

        if auto:
            confirm_save = QtWidgets.QMessageBox.Yes
        else:
            confirm_save = \
                QtWidgets.QMessageBox.information(self, "Confirmation",
                                                  "Are you sure you want to "
                                                  "save the modified RTSTRUCT "
                                                  "file? This will overwrite "
                                                  "the existing file. This is "
                                                  "not reversible.",
                                                  QtWidgets.QMessageBox.Yes,
                                                  QtWidgets.QMessageBox.No)

        if confirm_save == QtWidgets.QMessageBox.Yes:
            if existing_rtss_directory is None:
                self.moving_dict_container.get("dataset_rtss").save_as(
                    rtss_directory)
            else:
                new_rtss = self.moving_dict_container.get("dataset_rtss")
                old_rtss = pydicom.dcmread(existing_rtss_directory, force=True)
                old_roi_names = \
                    set(value["name"] for value in
                        ImageLoading.get_roi_info(old_rtss).values())
                new_roi_names = \
                    set(value["name"] for value in
                        self.moving_dict_container.get("rois").values())
                duplicated_names = old_roi_names.intersection(new_roi_names)

                # stop if there are conflicting roi names and user do not
                # wish to proceed.
                if duplicated_names and not self.display_confirm_merge(
                        duplicated_names):
                    return

                merged_rtss = merge_rtss(old_rtss, new_rtss, duplicated_names)
                merged_rtss.save_as(existing_rtss_directory)

            if not auto:
                QtWidgets.QMessageBox.about(self.parentWidget(),
                                            "File saved",
                                            "The RTSTRUCT file has been saved."
                                            )
            self.moving_dict_container.set("rtss_modified", False)
=======
>>>>>>> 695c3b0f

    def display_confirm_merge(self, duplicated_names):
        confirm_merge = QtWidgets.QMessageBox(parent=self)
        confirm_merge.setIcon(QtWidgets.QMessageBox.Question)
        confirm_merge.setWindowTitle("Merge RTSTRUCTs?")
        confirm_merge.setText("Conflicting ROI names found between new ROIs "
                              "and existing ROIs:\n" + str(duplicated_names) +
                              "\nAre you sure you want to merge the RTSTRUCT "
                              "files? The new ROIs will replace the existing "
                              "ROIs. ")
        button_yes = QtWidgets.QPushButton("Yes, I want to merge")
        button_no = QtWidgets.QPushButton("No, I will change the names")
        """ 
        We want the buttons 'No' & 'Yes' to be displayed in that exact 
        order. QMessageBox displays buttons in respect to their assigned 
        roles. (0 first, then 0 and so on) 'AcceptRole' is 0 and 
        'RejectRole' is 1 thus by counterintuitively assigning 'No' to 
        'AcceptRole' and 'Yes' to 'RejectRole' the buttons are 
        positioned as desired.
        """
        confirm_merge.addButton(button_no, QtWidgets.QMessageBox.AcceptRole)
        confirm_merge.addButton(button_yes, QtWidgets.QMessageBox.RejectRole)
        confirm_merge.exec_()

        if confirm_merge.clickedButton() == button_yes:
            return True
        return False<|MERGE_RESOLUTION|>--- conflicted
+++ resolved
@@ -323,19 +323,12 @@
         new_dataset = changes[0]
         change_description = changes[1]
 
-<<<<<<< HEAD
-        # If this is the first time the RTSS has been modified, create a
-        # modified indicator giving the user the option to save their new
-        # file.
-        if not self.patient_dict_container.get("rtss_modified"):
-=======
         # Only show the modified indicator if description_of_changes is
         # not {"draw": None}, as this description means that the RTSS
         # is autosaved, and therefore there is no need to tell the user
         # that the RTSS has been modified
         if not("draw" in change_description
                and change_description["draw"] is None):
->>>>>>> 695c3b0f
             self.show_modified_indicator()
 
         # If this is the first change made to the RTSS file, update the
@@ -612,7 +605,6 @@
             self.patient_dict_container.set("rtss_modified", False)
             if hasattr(self, "modified_indicator_widget"):
                 self.modified_indicator_widget.setParent(None)
-<<<<<<< HEAD
 
     def save_new_rtss_to_moving_image_set(self, event=None, auto=False):
         """
@@ -672,8 +664,6 @@
                                             "The RTSTRUCT file has been saved."
                                             )
             self.moving_dict_container.set("rtss_modified", False)
-=======
->>>>>>> 695c3b0f
 
     def display_confirm_merge(self, duplicated_names):
         confirm_merge = QtWidgets.QMessageBox(parent=self)
