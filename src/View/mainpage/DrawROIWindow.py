--- conflicted
+++ resolved
@@ -670,80 +670,6 @@
                 self.view.setScene(self.drawingROI)
 
             else:
-<<<<<<< HEAD
-                QMessageBox.about(self.draw_roi_window_instance, "Not Enough Data",
-                                  "Not all values are specified or correct.")
-
-    def on_go_clicked(self):
-        pixmaps = self.patient_dict_container.get("pixmaps")
-        id = self.slider.value()
-
-        # Getting most updated selected slice
-        if (self.forward_pressed):
-            id = self.current_slice
-        elif (self.backward_pressed):
-            id = self.current_slice
-        elif (self.slider_changed):
-            id = self.slider.value()
-
-        min_pixel = self.min_pixel_density_line_edit.text()
-        max_pixel = self.max_pixel_density_line_edit.text()
-
-        if min_pixel.isdecimal() and max_pixel.isdecimal():
-
-            min_pixel = int(min_pixel)
-            max_pixel = int(max_pixel)
-
-            if min_pixel <= max_pixel:
-                data_set = self.patient_dict_container.dataset[id]
-
-                """
-                pixel_array is a 2-Dimensional array containing all pixel coordinates of the q_image. 
-                pixel_array[x][y] will return the density of the pixel
-                """
-                pixel_array = data_set._pixel_array
-
-                # This will contain the new pixel coordinates specifed by the min and max pixel density
-                target_pixel_coords = []
-
-                for x_coord in range(512):
-                    for y_coord in range(512):
-                        if (pixel_array[x_coord][y_coord] >= min_pixel) and (
-                                pixel_array[x_coord][y_coord] <= max_pixel):
-                            target_pixel_coords.append((y_coord, x_coord))
-
-                """
-                For the meantime, a new image is created and the pixels specified are coloured. 
-                This will need to altered so that it creates a new layer over the existing image instead of replacing it.
-                """
-                pixels_in_image = pixmaps[id]
-                pixels_in_image = pixels_in_image.scaled(512, 512, QtCore.Qt.KeepAspectRatio,
-                                                         QtCore.Qt.SmoothTransformation)
-
-                # Convert QPixMap into Qimage
-                q_image = pixels_in_image.toImage()
-
-                for x_coord, y_coord in target_pixel_coords:
-                    q_image.setPixelColor(x_coord, y_coord, QColor(QtGui.QRgba64.fromRgba(90, 250, 175, 200)))
-
-                # Convert Qimage back to QPixMap
-                q_pixmaps = QtGui.QPixmap.fromImage(q_image)
-                label = QtWidgets.QLabel()
-                label.setPixmap(q_pixmaps)
-                scene = QtWidgets.QGraphicsScene()
-                scene.addWidget(label)
-
-                self.view.setScene(scene)
-
-
-            else:
-                QMessageBox.about(self.draw_roi_window_instance, "Incorrect Input",
-                                  "Please ensure maximum density is atleast higher than minimum density.")
-
-        else:
-            QMessageBox.about(self.draw_roi_window_instance, "Not Enough Data",
-                              "Not all values are specified or correct.")
-=======
                 QMessageBox.about(self.draw_roi_window_instance, "Not Enough Data", "Not all values are specified or correct.")
 
     def on_save_clicked(self):
@@ -757,7 +683,6 @@
         else:
             QMessageBox.about(self.draw_roi_window_instance, "Not Enough Data",
                               "Please ensure you have drawn your ROI first.")
->>>>>>> 26041e51
 
         print(new_rtss)
 
@@ -888,12 +813,8 @@
     def __init__(self, imagetoPaint, pixmapdata, tabWindow, min_pixel, max_pixel, dataset, draw_roi_window_instance):
         super(Drawing, self).__init__()
 
-<<<<<<< HEAD
-        # create the canvas to draw the line on and all its necessary components
-=======
         #create the canvas to draw the line on and all its necessary components
         self.draw_roi_window_instance = draw_roi_window_instance
->>>>>>> 26041e51
         self.min_pixel = min_pixel
         self.max_pixel = max_pixel
         self.addItem(QGraphicsPixmapItem(imagetoPaint))
@@ -929,14 +850,9 @@
             pixel_array is a 2-Dimensional array containing all pixel coordinates of the q_image. 
             pixel_array[x][y] will return the density of the pixel
             """
-
-<<<<<<< HEAD
-=======
             z_coord = int(data_set.SliceLocation)
             self.pixel_array = data_set._pixel_array
             self.q_image = self.img.toImage()
-
->>>>>>> 26041e51
             for x_coord in range(512):
                 for y_coord in range(512):
                     if (self.pixel_array[x_coord][y_coord] >= self.min_pixel) and (
@@ -1000,15 +916,6 @@
             for j in range(512):
                 self.values.append(self.data[i][j])
 
-<<<<<<< HEAD
-    def calculate_circle_points(self, x, y, r):
-        self._circlePoints.clear()
-        degree = math.pi / 8
-        for i in range(44):
-            x1 = round(x + 19 * math.cos(degree))
-            y1 = round(x + 19 * math.sin(degree))
-            degree = degree + 1 / 44
-=======
     def calculate_circle_points(self, x , y, r):
         self._circlePoints.clear()
         degree = math.pi/8
@@ -1016,7 +923,6 @@
             x1 = round(x + 19*math.cos(degree))
             y1 = round(y + 19*math.sin(degree))
             degree = degree + 1/44
->>>>>>> 26041e51
             self._circlePoints.append((x1, y1))
 
     def compare(self):
@@ -1064,11 +970,7 @@
         x = event.scenePos().x() - 19
         y = event.scenePos().y() - 19
         r = 19
-<<<<<<< HEAD
-        self.calculate_circle_points(x, y, r)
-=======
         self.calculate_circle_points(x + 19, y + 19, r)
->>>>>>> 26041e51
         #  x = a + r .cos(t), y = b+r.sin(t)
         self.item = QGraphicsEllipseItem(event.scenePos().x() - 19, event.scenePos().y() - 19, 40, 40)
         self.item.setPen(QPen(QColor("blue")))
@@ -1086,11 +988,7 @@
             y = event.scenePos().y() - r
             self.calculate_circle_points(x + r, y + r, r)
             self.compare()
-<<<<<<< HEAD
-            self.item.setRect(event.scenePos().x() - 19, event.scenePos().y() - 19, 40, 40)
-=======
             self.item.setRect(event.scenePos().x() - r, event.scenePos().y() - r, 40, 40)
->>>>>>> 26041e51
         self.update()
 
     def mouseReleaseEvent(self, event):
