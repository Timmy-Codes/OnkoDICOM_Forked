--- conflicted
+++ resolved
@@ -450,13 +450,8 @@
             self.image_slice_number_line_edit.setText(str(self.current_slice + 1))
             self.dicom_view.update_view()
 
-<<<<<<< HEAD
-    def on_forward_clicked(self):
+    def onForwardClicked(self):
         pixmaps = self.patient_dict_container.get("pixmaps_axial")
-=======
-    def onForwardClicked(self):
-        pixmaps = self.patient_dict_container.get("pixmaps")
->>>>>>> a881d5cb
         total_slices = len(pixmaps)
 
         self.backward_pressed = False
