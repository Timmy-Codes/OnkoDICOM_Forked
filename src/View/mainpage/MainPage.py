import glob

from PySide6 import QtCore, QtWidgets, QtGui
from PySide6.QtGui import QPixmap, QIcon
from PySide6.QtWidgets import QGridLayout, QWidget, QVBoxLayout, QStackedWidget

from src.Controller.ActionHandler import ActionHandler
from src.Controller.AddOnOptionsController import AddOptions
from src.Controller.MainPageController import MainPageCallClass
from src.Model.PatientDictContainer import PatientDictContainer
from src.View.mainpage.DVHTab import DVHTab
from src.View.mainpage.DicomTreeView import DicomTreeView
from src.View.mainpage.DicomView import DicomView
from src.View.mainpage.IsodoseTab import IsodoseTab
from src.View.mainpage.MenuBar import MenuBar
from src.View.mainpage.ThreeDimensionDicomView import ThreeDimensionDicomView
from src.View.mainpage.Toolbar import Toolbar
from src.View.mainpage.PatientBar import PatientBar
from src.View.mainpage.StructureTab import StructureTab

from src.Controller.PathHandler import resource_path
import platform


class UIMainWindow:
    """
    The central class responsible for initializing most of the values stored in the PatientDictContainer model and
    defining the visual layout of the main window of OnkoDICOM.
    No class has access to the attributes belonging to this class, except for the class's ActionHandler, which is used
    to trigger actions within the main window. Components of this class (i.e. QWidget child classes such as
    StructureTab, DicomView, DicomTree, etc.) should not be able to reference this class, and rather should exist
    independently and only be able to communicate with the PatientDictContainer model. If a component needs to
    communicate with another component, that should be accomplished by emitting signals within that components, and
    having the slots for those signals within this class (as demonstrated by the update_views() method of this class).
    If a class needs to trigger one of the actions defined in the ActionHandler, then the instance of the ActionHandler
    itself can safely be passed into the class.
    """
    pyradi_trigger = QtCore.Signal(str, dict, str)

    def setup_ui(self, main_window_instance):
        self.main_window_instance = main_window_instance
        self.call_class = MainPageCallClass()
        self.add_on_options_controller = AddOptions(self)
        patient_dict_container = PatientDictContainer()

        ##########################################
        #  IMPLEMENTATION OF THE MAIN PAGE VIEW  #
        ##########################################
        if platform.system() == 'Darwin':
            self.stylesheet_path = "res/stylesheet.qss"
        else:
            self.stylesheet_path = "res/stylesheet-win-linux.qss"
        stylesheet = open(resource_path(self.stylesheet_path)).read()
        window_icon = QIcon()
        window_icon.addPixmap(QPixmap(resource_path("res/images/icon.ico")), QIcon.Normal, QIcon.Off)
        self.main_window_instance.setMinimumSize(1080, 700)
        self.main_window_instance.setObjectName("MainOnkoDicomWindowInstance")
        self.main_window_instance.setWindowIcon(window_icon)
        self.main_window_instance.setStyleSheet(stylesheet)

<<<<<<< HEAD

=======
        self.setup_central_widget()
        self.setup_actions()

    def setup_actions(self):
        if hasattr(self, 'toolbar'):
            self.main_window_instance.removeToolBar(self.toolbar)
        self.action_handler = ActionHandler(self)
        self.menubar = MenuBar(self.action_handler)
        self.main_window_instance.setMenuBar(self.menubar)
        self.toolbar = Toolbar(self.action_handler)
        self.main_window_instance.addToolBar(QtCore.Qt.TopToolBarArea, self.toolbar)
        self.main_window_instance.setWindowTitle("OnkoDICOM")
>>>>>>> 194ebcd2




        self.central_widget = QtWidgets.QWidget()
        self.central_widget_layout = QVBoxLayout()

        self.patient_bar = PatientBar()

        splitter = QtWidgets.QSplitter(QtCore.Qt.Horizontal)

        # Left panel contains stuctures tab, isodoses tab, and structure information
        self.left_panel = QtWidgets.QTabWidget()
        self.left_panel.setMinimumWidth(300)
        self.left_panel.setMaximumWidth(500)

        # Add structures tab to left panel
        if patient_dict_container.has_modality("rtss"):
            self.structures_tab = StructureTab()
            self.structures_tab.request_update_structures.connect(self.update_views)
            self.left_panel.addTab(self.structures_tab, "Structures")
        elif hasattr(self, 'structures_tab'):
            del self.structures_tab

        if patient_dict_container.has_modality("rtdose"):
            self.isodoses_tab = IsodoseTab()
            self.isodoses_tab.request_update_isodoses.connect(self.update_views)
            self.left_panel.addTab(self.isodoses_tab, "Isodoses")
        elif hasattr(self, 'isodoses_tab'):
            del self.isodoses_tab

        # Hide left panel if no rtss or rtdose
        if not patient_dict_container.has_modality("rtss") and not patient_dict_container.has_modality("rtdose"):
            self.left_panel.hide()

        # Right panel contains the different tabs of DICOM view, DVH, clinical data, DICOM tree
        self.right_panel = QtWidgets.QTabWidget()

        # Create a Dicom View containing single-slice and 3-slice views
        self.dicom_view = QStackedWidget()

        roi_color_dict = self.structures_tab.color_dict if hasattr(self, 'structures_tab') else None
        iso_color_dict = self.isodoses_tab.color_dict if hasattr(self, 'isodoses_tab') else None
        self.dicom_view_single = DicomView(roi_color=roi_color_dict, iso_color=iso_color_dict)
        self.dicom_view_axial = DicomView(roi_color=roi_color_dict, iso_color=iso_color_dict, format_metadata=False)
        self.dicom_view_sagittal = DicomView(roi_color=roi_color_dict, iso_color=iso_color_dict, slice_view="sagittal")
        self.dicom_view_coronal = DicomView(roi_color=roi_color_dict, iso_color=iso_color_dict, slice_view="coronal")
        self.three_dimension_view = ThreeDimensionDicomView()

        # Rescale the size of the scenes inside the 3-slice views
        self.dicom_view_axial.zoom = 0.5
        self.dicom_view_sagittal.zoom = 0.5
        self.dicom_view_coronal.zoom = 0.5
        self.dicom_view_axial.update_view(zoom_change=True)
        self.dicom_view_sagittal.update_view(zoom_change=True)
        self.dicom_view_coronal.update_view(zoom_change=True)

        self.dicom_4_views_widget = QWidget()
        self.dicom_4_views_layout = QGridLayout()
        for i in range(2):
            self.dicom_4_views_layout.setColumnStretch(i, 1)
            self.dicom_4_views_layout.setRowStretch(i, 1)
        self.dicom_4_views_layout.addWidget(self.dicom_view_axial, 0, 0)
        self.dicom_4_views_layout.addWidget(self.dicom_view_sagittal, 0, 1)
        self.dicom_4_views_layout.addWidget(self.dicom_view_coronal, 1, 0)
        self.dicom_4_views_layout.addWidget(self.three_dimension_view, 1, 1)
        self.dicom_4_views_widget.setLayout(self.dicom_4_views_layout)

        self.dicom_view.addWidget(self.dicom_4_views_widget)
        self.dicom_view.addWidget(self.dicom_view_single)
        self.dicom_view.setCurrentWidget(self.dicom_view_single)

        # Add DICOM View to right panel as a tab
        self.right_panel.addTab(self.dicom_view, "DICOM View")

        # Add DVH tab to right panel as a tab
        if patient_dict_container.has_modality("rtss") and patient_dict_container.has_modality("rtdose"):
            self.dvh_tab = DVHTab()
            self.right_panel.addTab(self.dvh_tab, "DVH")
        elif hasattr(self, 'dvh_tab'):
            del self.dvh_tab

        self.dicom_tree = DicomTreeView()
        self.right_panel.addTab(self.dicom_tree, "DICOM Tree")

        # Create Clinical Data tab
        # TODO refactor the entire Clinical Data form/display class
        # As they currently stand, they are given the right tab widget, and make direct modifications to the tab.
        # This class should be refactored in the same way as the rest of the main window's components, i.e. the Clinical
        # Data should be a child of QWidget that can exist independently of OnkoDICOM. This class would differ from most
        # other main window components in that rather than interacting with the PatientDictContainer as its model, it
        # would use the patient's ClinicalData csv file as the model (which means that the QWidget would theoretically
        # easily exist outside OnkoDICOM).
        # There are two classes: one for displaying the clinical data, and another for modifying the clinical data.
        # The check below determines whether there already exists a clinical data csv for the patient, and loads either
        # the data display or the data form depending on what exists.
        reg = '/CSV/ClinicalData*[.csv]'
        if not glob.glob(patient_dict_container.path + reg):
            self.call_class.display_cd_form(self.right_panel, patient_dict_container.path)
        else:
            self.call_class.display_cd_dat(self.right_panel, patient_dict_container.path)

        splitter.addWidget(self.left_panel)
        splitter.addWidget(self.right_panel)

        # Create footer
        self.footer = QtWidgets.QWidget()
        self.create_footer()

        # Set layout
        self.central_widget_layout.addWidget(self.patient_bar)
        self.central_widget_layout.addWidget(splitter)
        self.central_widget_layout.addWidget(self.footer)

        self.central_widget.setLayout(self.central_widget_layout)
        self.main_window_instance.setCentralWidget(self.central_widget)

        # Create actions and set menu and tool bars
        self.action_handler = ActionHandler(self)
        self.menubar = MenuBar(self.action_handler)
        self.main_window_instance.setMenuBar(self.menubar)
        self.toolbar = Toolbar(self.action_handler)
        self.main_window_instance.addToolBar(QtCore.Qt.TopToolBarArea, self.toolbar)
        self.main_window_instance.setWindowTitle("OnkoDICOM")

    def create_footer(self):
        self.footer.setFixedHeight(15)
        layout_footer = QtWidgets.QHBoxLayout(self.footer)
        layout_footer.setContentsMargins(0, 0, 0, 0)

        label_footer = QtWidgets.QLabel("@OnkoDICOM 2019-20")
        label_footer.setAlignment(QtCore.Qt.AlignRight | QtCore.Qt.AlignRight)

        layout_footer.addWidget(label_footer)

    def update_views(self):
        """
        This function is a slot for signals to request the updating of the DICOM View and DVH tabs in order to reflect
        changes made by other components of the main window (for example, when a structure in the structures tab is
        selected, this method needs to be called in order for the DICOM view window to be updated to show the new
        region of interest.
        """
        self.dicom_view_single.update_view()
        self.dicom_view_axial.update_view()
        self.dicom_view_coronal.update_view()
        self.dicom_view_sagittal.update_view()
        if hasattr(self, 'dvh_tab'):
            self.dvh_tab.update_plot()

    def zoom_in(self):
        self.dicom_view_single.zoom_in()

    def zoom_out(self):
        self.dicom_view_single.zoom_out()<|MERGE_RESOLUTION|>--- conflicted
+++ resolved
@@ -13,7 +13,7 @@
 from src.View.mainpage.DicomView import DicomView
 from src.View.mainpage.IsodoseTab import IsodoseTab
 from src.View.mainpage.MenuBar import MenuBar
-from src.View.mainpage.ThreeDimensionDicomView import ThreeDimensionDicomView
+from src.View.mainpage.DicomView3D import DicomView3D
 from src.View.mainpage.Toolbar import Toolbar
 from src.View.mainpage.PatientBar import PatientBar
 from src.View.mainpage.StructureTab import StructureTab
@@ -41,7 +41,6 @@
         self.main_window_instance = main_window_instance
         self.call_class = MainPageCallClass()
         self.add_on_options_controller = AddOptions(self)
-        patient_dict_container = PatientDictContainer()
 
         ##########################################
         #  IMPLEMENTATION OF THE MAIN PAGE VIEW  #
@@ -58,9 +57,6 @@
         self.main_window_instance.setWindowIcon(window_icon)
         self.main_window_instance.setStyleSheet(stylesheet)
 
-<<<<<<< HEAD
-
-=======
         self.setup_central_widget()
         self.setup_actions()
 
@@ -73,11 +69,9 @@
         self.toolbar = Toolbar(self.action_handler)
         self.main_window_instance.addToolBar(QtCore.Qt.TopToolBarArea, self.toolbar)
         self.main_window_instance.setWindowTitle("OnkoDICOM")
->>>>>>> 194ebcd2
-
-
-
-
+
+    def setup_central_widget(self):
+        patient_dict_container = PatientDictContainer()
         self.central_widget = QtWidgets.QWidget()
         self.central_widget_layout = QVBoxLayout()
 
@@ -121,7 +115,7 @@
         self.dicom_view_axial = DicomView(roi_color=roi_color_dict, iso_color=iso_color_dict, format_metadata=False)
         self.dicom_view_sagittal = DicomView(roi_color=roi_color_dict, iso_color=iso_color_dict, slice_view="sagittal")
         self.dicom_view_coronal = DicomView(roi_color=roi_color_dict, iso_color=iso_color_dict, slice_view="coronal")
-        self.three_dimension_view = ThreeDimensionDicomView()
+        self.three_dimension_view = DicomView3D()
 
         # Rescale the size of the scenes inside the 3-slice views
         self.dicom_view_axial.zoom = 0.5
@@ -191,14 +185,6 @@
         self.central_widget.setLayout(self.central_widget_layout)
         self.main_window_instance.setCentralWidget(self.central_widget)
 
-        # Create actions and set menu and tool bars
-        self.action_handler = ActionHandler(self)
-        self.menubar = MenuBar(self.action_handler)
-        self.main_window_instance.setMenuBar(self.menubar)
-        self.toolbar = Toolbar(self.action_handler)
-        self.main_window_instance.addToolBar(QtCore.Qt.TopToolBarArea, self.toolbar)
-        self.main_window_instance.setWindowTitle("OnkoDICOM")
-
     def create_footer(self):
         self.footer.setFixedHeight(15)
         layout_footer = QtWidgets.QHBoxLayout(self.footer)
