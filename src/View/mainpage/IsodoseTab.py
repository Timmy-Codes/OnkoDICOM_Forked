--- conflicted
+++ resolved
@@ -1,10 +1,4 @@
 from PySide6 import QtWidgets, QtGui, QtCore
-<<<<<<< HEAD
-=======
-
-from src.Model import ImageLoading
-from src.Model.ISO2ROI import ISO2ROI
->>>>>>> 5d02adf7
 from src.Model.PatientDictContainer import PatientDictContainer
 from src.View.ProgressWindow import ProgressWindow
 from src.Model.ISO2ROI import ISO2ROI
@@ -27,14 +21,8 @@
 
         # Create and initialise ISO2ROI button and layout
         self.iso2roi_button = QtWidgets.QPushButton()
-<<<<<<< HEAD
         self.iso2roi_button.setText("Convert Isodoses to ROIs")
         self.iso2roi_button.clicked.connect(self.iso2roi_button_clicked)
-=======
-        self.iso2roi_button.setText("Convert Isodose to ROI")
-        self.iso2roi_button.clicked.connect(self.iso2roi_button_clicked)
-        self.iso2roi = ISO2ROI()
->>>>>>> 5d02adf7
 
         self.iso2roi_layout = QtWidgets.QHBoxLayout()
         self.iso2roi_layout.setContentsMargins(0, 0, 0, 0)
@@ -170,7 +158,6 @@
 
     def iso2roi_button_clicked(self):
         """
-<<<<<<< HEAD
         Clicked action handler for the ISO2ROI button.
         Opens a progress window and Initiates the
         ISO2ROI conversion process.
@@ -184,34 +171,4 @@
         the main screen.
         """
         self.request_update_ui.emit()
-        self.progress_window.close()
-=======
-        Clicked action handler for the ISO2ROI button. Initiates the
-        ISO2ROI conversion process.
-        """
-        # Ensure dataset is a complete DICOM-RT object
-        patient_dict_container = PatientDictContainer()
-        val = ImageLoading.is_dataset_dicom_rt(patient_dict_container.dataset)
-
-        if val:
-            print("Dataset is complete")
-        else:
-            print("Not complete")
-            return
-
-        # Get isodose levels to turn into ROIs
-        self.iso2roi.get_iso_levels()
-
-        # Calculate dose boundaries
-        print("Calculating boundaries")
-        boundaries = self.iso2roi.calculate_boundaries()
-
-        # Return if boundaries could not be calculated
-        if not boundaries:
-            print("Boundaries could not be calculated.")
-            return
-
-        print("Generating ROIs")
-        self.iso2roi.generate_roi(boundaries)
-        print("Done")
->>>>>>> 5d02adf7
+        self.progress_window.close()