--- conflicted
+++ resolved
@@ -80,12 +80,8 @@
             self.main_window.open_patient_window.connect(
                 self.show_open_patient)
             self.main_window.run_pyradiomics.connect(self.show_pyradi_progress)
-<<<<<<< HEAD
             self.main_window.pt_ct_signal.connect(
                 self.show_pt_ct_select_window)
-=======
-            self.main_window.pt_ct_signal.connect(self.show_pt_ct_select_window)
->>>>>>> 4912c2fb
 
             # Connect the signal from GUIController
             self.main_window.image_fusion_signal.connect(
@@ -150,16 +146,11 @@
         self.image_fusion_window.show()
 
     def show_pt_ct_select_window(self):
-<<<<<<< HEAD
         """
         Loads and activates the OpenPTCTPatientWindow
         """
         if not isinstance(self.pt_ct_window, OpenPTCTPatientWindow):
             self.pt_ct_window = OpenPTCTPatientWindow(self.default_directory)
             self.pt_ct_window.go_next_window.connect(self.show_main_window)
-
-=======
-        self.pt_ct_window = OpenPTCTPatientWindow(self.default_directory)
-        self.pt_ct_window.go_next_window.connect(self.show_main_window)
->>>>>>> 4912c2fb
+            
         self.pt_ct_window.show()