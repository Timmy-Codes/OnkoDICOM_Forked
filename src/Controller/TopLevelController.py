from PySide6 import QtWidgets

from src.Controller.GUIController import WelcomeWindow, OpenPatientWindow, MainWindow, PyradiProgressBar, \
    FirstTimeWelcomeWindow


class Controller:

    # Initialisation function that creates an instance of each window
    def __init__(self, default_directory=None):
        self.first_time_welcome_window = QtWidgets.QMainWindow()
        self.welcome_window = QtWidgets.QMainWindow()
        self.open_patient_window = QtWidgets.QMainWindow()
        self.main_window = QtWidgets.QMainWindow()
        self.pyradi_progressbar = QtWidgets.QWidget()
        self.default_directory = default_directory  # This will contain a filepath of a folder that is dragged onto
        # the executable icon

    def show_first_time_welcome(self):
        """
        Display first time welcome page
        """
        self.first_time_welcome_window = FirstTimeWelcomeWindow()
        self.first_time_welcome_window.update_directory.connect(self.update_default_directory)
        self.first_time_welcome_window.go_next_window.connect(self.show_open_patient)
        self.first_time_welcome_window.show()

    def update_default_directory(self, new_directory):
        self.default_directory = new_directory

    def show_welcome(self):
        """
        Display welcome page
        """
        self.welcome_window = WelcomeWindow()
        self.welcome_window.go_next_window.connect(self.show_open_patient)
        self.welcome_window.show()

    def show_open_patient(self):
        """
        Display open patient window
        """
        # Close all other open windows first
        if self.welcome_window.isVisible():
            self.welcome_window.close()
        if self.main_window.isVisible():
            self.main_window.close()
        if self.first_time_welcome_window.isVisible():
            self.first_time_welcome_window.close()

        # only initialize open_patient_window once
        if not isinstance(self.main_window, MainWindow):
            self.open_patient_window = OpenPatientWindow(self.default_directory)
            self.open_patient_window.go_next_window.connect(self.show_main_window)
        else:
            self.open_patient_window.open_patient_directory_input_box.setText(self.default_directory)
            self.open_patient_window.scan_directory_for_patient()

        self.open_patient_window.show()

    def show_main_window(self, progress_window):
        """
        Displays the main patient window after completing the loading.
        :param progress_window: An instance of ProgressWindow
        :return:
        """
<<<<<<< HEAD
        # Only initialize main window once
        if not isinstance(self.main_window, MainWindow):
            self.main_window = MainWindow()
            self.main_window.open_patient_window.connect(self.show_open_patient)
            self.main_window.run_pyradiomics.connect(self.show_pyradi_progress)
=======
        self.main_window = MainWindow()
        self.main_window.open_patient_window.connect(self.show_open_patient)
        self.main_window.directory_updated.connect(self.update_default_directory)
        self.main_window.run_pyradiomics.connect(self.show_pyradi_progress)
>>>>>>> aa2cc39a

        # Once the MainWindow has finished loading (which takes some time) close all the other open windows.
        progress_window.update_progress(("Loading complete!", 100))
        progress_window.close()
        self.main_window.show()
        self.open_patient_window.close()

    def show_pyradi_progress(self, path, filepaths, target_path):
        """
        Display pyradiomics progress bar
        """
        self.pyradi_progressbar = PyradiProgressBar(path, filepaths, target_path)
        self.pyradi_progressbar.progress_complete.connect(self.close_pyradi_progress)
        self.pyradi_progressbar.show()

    def close_pyradi_progress(self):
        """
        Close pyradiomics progress bar
        """
        self.pyradi_progressbar.close()<|MERGE_RESOLUTION|>--- conflicted
+++ resolved
@@ -64,18 +64,11 @@
         :param progress_window: An instance of ProgressWindow
         :return:
         """
-<<<<<<< HEAD
         # Only initialize main window once
         if not isinstance(self.main_window, MainWindow):
             self.main_window = MainWindow()
             self.main_window.open_patient_window.connect(self.show_open_patient)
             self.main_window.run_pyradiomics.connect(self.show_pyradi_progress)
-=======
-        self.main_window = MainWindow()
-        self.main_window.open_patient_window.connect(self.show_open_patient)
-        self.main_window.directory_updated.connect(self.update_default_directory)
-        self.main_window.run_pyradiomics.connect(self.show_pyradi_progress)
->>>>>>> aa2cc39a
 
         # Once the MainWindow has finished loading (which takes some time) close all the other open windows.
         progress_window.update_progress(("Loading complete!", 100))
