import os
import logging
from pydicom import dcmread
from src.Model import ImageLoading
from src.Model.PatientDictContainer import PatientDictContainer
from src.Model.GetPatientInfo import DicomTree
from src.Model.ROI import ordered_list_rois

logging.basicConfig(level=logging.INFO, format='%(asctime)s - %(levelname)s - %(message)s')
logger = logging.getLogger(__name__)


def _gather_all_files(directory: str) -> list[str]:
    """Gathers all files within a specified directory.

    This function retrieves a list of all files (not subdirectories)
    present in the given directory.

    Args:
        directory: The path to the directory.

    Returns:
        A list of strings, where each string is the full path to a file
        within the directory.
    """
    return [
        os.path.join(directory, f)
        for f in os.listdir(directory)
        if os.path.isfile(os.path.join(directory, f))
    ]

def _parse_rtss_and_images(rtss_path: str, directory: str) -> dict:
    """Parses RTSTRUCT file and associated DICOM images.

    This function extracts comprehensive information from an RTSTRUCT file
    and its corresponding DICOM images, including ROI details, contour data,
    and pixel lookup tables.

    Args:
        rtss_path: Path to the RTSTRUCT DICOM file.
        directory: Directory containing associated DICOM images.

    Returns:
        A dictionary containing parsed RTSTRUCT and image metadata.
    """
    ds = dcmread(rtss_path)
    files = _gather_all_files(directory)
    read_data, _ = ImageLoading.get_datasets(files)
    rois = ImageLoading.get_roi_info(ds)
    raw_contour, num_points = ImageLoading.get_raw_contour_data(ds)
    pixluts = ImageLoading.get_pixluts(read_data)
    tree = DicomTree(None).dataset_to_dict(ds)
    roi_list = ordered_list_rois(rois)

    return {
        "dataset_rtss": ds,
        "rois": rois,
        "raw_contour": raw_contour,
        "num_points": num_points,
        "pixluts": pixluts,
        "dict_dicom_tree_rtss": tree,
        "list_roi_numbers": roi_list,
    }

def load_rtss_file_to_patient_dict(patient_dict_container: PatientDictContainer) -> None:
<<<<<<< HEAD
    """Loads RTSTRUCT data into the patient dictionary.

    This function reads the RTSTRUCT file specified in the
    patient_dict_container, parses its contents along with associated
    DICOM images, and populates the patient_dict_container with
    the extracted information.  It also initializes the 'selected_rois'
    list in the container.
    """
=======
>>>>>>> 15405012
    rtss_path = patient_dict_container.filepaths["rtss"]
    if not rtss_path:
        logger.error("No rtss file found")
        return

<<<<<<< HEAD
    data = _parse_rtss_and_images(rtss_path, patient_dict_container.path)
    # Add parsed data to the patient dict
=======
    data = parse_rtss_and_images(rtss_path, patient_dict_container.path)
    # load parsed data into patient_dict_container
>>>>>>> 15405012
    for key, val in data.items():
        patient_dict_container.set(key, val)
    patient_dict_container.set("selected_rois", [])<|MERGE_RESOLUTION|>--- conflicted
+++ resolved
@@ -63,7 +63,7 @@
     }
 
 def load_rtss_file_to_patient_dict(patient_dict_container: PatientDictContainer) -> None:
-<<<<<<< HEAD
+    
     """Loads RTSTRUCT data into the patient dictionary.
 
     This function reads the RTSTRUCT file specified in the
@@ -72,20 +72,15 @@
     the extracted information.  It also initializes the 'selected_rois'
     list in the container.
     """
-=======
->>>>>>> 15405012
+
     rtss_path = patient_dict_container.filepaths["rtss"]
     if not rtss_path:
         logger.error("No rtss file found")
         return
 
-<<<<<<< HEAD
     data = _parse_rtss_and_images(rtss_path, patient_dict_container.path)
-    # Add parsed data to the patient dict
-=======
-    data = parse_rtss_and_images(rtss_path, patient_dict_container.path)
+    
     # load parsed data into patient_dict_container
->>>>>>> 15405012
     for key, val in data.items():
         patient_dict_container.set(key, val)
     patient_dict_container.set("selected_rois", [])