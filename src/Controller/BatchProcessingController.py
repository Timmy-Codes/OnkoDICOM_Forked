import datetime
import threading
from PySide6.QtCore import QThreadPool
from src.Model import DICOMDirectorySearch
<<<<<<< HEAD
from src.Model.batchprocessing.BatchProcessClinicalDataSR2CSV import \
    BatchProcessClinicalDataSR2CSV
from src.Model.batchprocessing.BatchProcessCSV2ClinicalDataSR import \
    BatchProcessCSV2ClinicalDataSR
=======
from src.Model.batchprocessing.BatchProcessDVH2CSV import BatchProcessDVH2CSV
>>>>>>> affea197
from src.Model.batchprocessing.BatchProcessISO2ROI import BatchProcessISO2ROI
from src.Model.batchprocessing.BatchProcessPyRad2CSV import \
    BatchProcessPyRad2CSV
from src.Model.batchprocessing.BatchProcessPyrad2PyradSR import \
    BatchProcessPyRad2PyRadSR
from src.Model.batchprocessing.BatchProcessSUV2ROI import BatchProcessSUV2ROI
from src.Model.DICOMStructure import Image, Series
from src.Model.PatientDictContainer import PatientDictContainer
from src.Model.Worker import Worker
from src.View.batchprocessing.BatchSummaryWindow import BatchSummaryWindow
from src.View.ProgressWindow import ProgressWindow


class BatchProcessingController:
    """
    This class is the controller for batch processing. It starts and
    ends processes, and controls the progress window.
    """
    def __init__(self):
        """
        Class initialiser function.
        """
        self.batch_path = ""
<<<<<<< HEAD
        self.clinical_data_input_path = ""
        self.clinical_data_output_path = ""
=======
        self.dvh_output_path = ""
        self.pyrad_output_path = ""
>>>>>>> affea197
        self.processes = []
        self.dicom_structure = None
        self.suv2roi_weights = None
        self.patient_files_loaded = False
        self.progress_window = ProgressWindow(None)
        self.timestamp = ""
        self.batch_summary = {}

        # Threadpool for file loading
        self.threadpool = QThreadPool()
        self.interrupt_flag = threading.Event()

    def set_file_paths(self, file_paths):
        """
        Sets all the required paths
        :param file_paths: dict of directories
        """
        self.batch_path = file_paths.get('batch_path')
<<<<<<< HEAD
        self.clinical_data_input_path = \
            file_paths.get('clinical_data_input_path')
        self.clinical_data_output_path = \
            file_paths.get('clinical_data_output_path')
=======
        self.dvh_output_path = file_paths.get('dvh_output_path')
        self.pyrad_output_path = file_paths.get('pyrad_output_path')
>>>>>>> affea197

    def set_processes(self, processes):
        """
        Sets the selected processes
        :param processes: list of selected processes
        """
        self.processes = processes

    def set_suv2roi_weights(self, suv2roi_weights):
        """
        Function used to set suv2roi_weights.
        :param suv2roi_weights: Dictionary of patient IDs and patient weight
                                in grams.
        """
        self.suv2roi_weights = suv2roi_weights

    def start_processing(self):
        """
        Starts the batch process.
        """
        # Create new instance of ProgressWindow
        self.progress_window = ProgressWindow(None)

        # Connect callbacks
        self.progress_window.signal_error.connect(
            self.error_processing)
        self.progress_window.signal_loaded.connect(
            self.completed_processing)

        # Start performing processes on patient files
        self.progress_window.start(self.perform_processes)

    def load_patient_files(self, path, progress_callback,
                           search_complete_callback):
        """
        Load the patient files from directory.
        """
        # Set the interrup flag
        self.interrupt_flag.set()

        # Release the current thread, and create new threadpool
        self.threadpool.releaseThread()
        self.threadpool = QThreadPool()

        # Clear the interrupt flag
        self.interrupt_flag.clear()

        # Create new worker
        worker = Worker(DICOMDirectorySearch.get_dicom_structure,
                        path,
                        self.interrupt_flag,
                        progress_callback=True)

        # Connect callbacks
        worker.signals.result.connect(search_complete_callback)
        worker.signals.progress.connect(progress_callback)

        # Start the worker
        self.threadpool.start(worker)

    def set_dicom_structure(self, dicom_structure):
        """
        Function used to set dicom_structure
        :param dicom_structure: DICOMStructure
        """
        self.dicom_structure = dicom_structure

    @staticmethod
    def get_patient_files(patient):
        """
        Get patient files.
        :param patient: patient data.
        :return: cur_patient_files, dictionary of classes and series'.
        """
        # Get files in patient
        cur_patient_files = {}
        for study in patient.studies.values():
            for series_type in study.series.values():
                for series in series_type.values():

                    image = list(series.images.values())[0]
                    class_id = image.class_id

                    if class_id not in cur_patient_files:
                        cur_patient_files[class_id] = []

                    cur_patient_files[class_id].append(series)

        return cur_patient_files

    def perform_processes(self, interrupt_flag, progress_callback=None):
        """
        Performs each selected process to each selected patient.
        :param interrupt_flag: A threading.Event() object that tells the
                               function to stop loading.
        :param progress_callback: A signal that receives the current
                                  progress of the loading.
        """
        # Clear batch summary
        self.batch_summary = {}

        # Dictionary of process names and functions
        self.process_functions = {
            "iso2roi": self.batch_iso2roi_handler,
            "suv2roi": self.batch_suv2roi_handler,
            "dvh2csv": self.batch_dvh2csv_handler,
            "pyrad2csv": self.batch_pyrad2csv_handler,
            "pyrad2pyrad-sr": self.batch_pyrad2pyradsr_handler,
        }

        patient_count = len(self.dicom_structure.patients)
        cur_patient_num = 0
        self.timestamp = self.create_timestamp()

        # Loop through each patient
        for patient in self.dicom_structure.patients.values():
            # Stop loading
            if interrupt_flag.is_set():
                # TODO: convert print to logging
                print("Stopped Batch Processing")
                PatientDictContainer().clear()
                return False

            cur_patient_num += 1

            progress_callback.emit(("Loading patient ({}/{}) .. ".format(
                                     cur_patient_num, patient_count), 20))

            # Perform processes on patient
            for process in self.processes:
                self.process_functions[process](interrupt_flag,
                                                progress_callback,
                                                patient)

            # Perform CSV2ClinicalData-SR on patient
            if 'csv2clinicaldatasr' in self.processes:
                # Get current files
                cur_patient_files = self.get_patient_files(patient)
                process = BatchProcessCSV2ClinicalDataSR(
                    progress_callback, interrupt_flag,
                    cur_patient_files, self.clinical_data_input_path)
                success = process.start()

                # Update summary
                if success:
                    reason = "SUCCESS"
                else:
                    reason = process.summary

                if patient not in self.batch_summary.keys():
                    self.batch_summary[patient] = {}
                self.batch_summary[patient]["csv2clinicaldatasr"] = reason
                progress_callback.emit(("Completed CSV2ClinicalData-SR", 100))

            # Perform ClinicalData-SR2CSV on patient
            if 'clinicaldatasr2csv' in self.processes:
                cur_patient_files = self.get_patient_files(patient)
                process = BatchProcessClinicalDataSR2CSV(
                    progress_callback, interrupt_flag,
                    cur_patient_files, self.clinical_data_output_path)
                success = process.start()

                # Update summary
                if success:
                    reason = "SUCCESS"
                else:
                    reason = process.summary

                if patient not in self.batch_summary.keys():
                    self.batch_summary[patient] = {}
                self.batch_summary[patient]["clinicaldatasr2csv"] = reason
                progress_callback.emit(("Completed ClinicalData-SR2CSV", 100))

        PatientDictContainer().clear()

    def update_rtss(self, patient):
        """
        Updates the patient dict container with the newly created RTSS (if a
        process generates one), so it can be used by future processes.
        :param patient: The patient with the newly-created RTSS.
        """
        # Get new RTSS
        rtss = PatientDictContainer().dataset['rtss']

        # Create a series and image from the RTSS
        rtss_series = Series(rtss.SeriesInstanceUID)
        rtss_series.series_description = rtss.get(
            "SeriesDescription")
        rtss_image = Image(
            PatientDictContainer().filepaths['rtss'],
            rtss.SOPInstanceUID,
            rtss.SOPClassUID,
            rtss.Modality)
        rtss_series.add_image(rtss_image)

        # Add the new study to the patient
        patient.studies[rtss.StudyInstanceUID].add_series(
            rtss_series)

        # Update the patient dict container
        PatientDictContainer().set("rtss_modified", False)

    def batch_iso2roi_handler(self, interrupt_flag,
                              progress_callback, patient):
        """
        Handles creating, starting, and processing the results of batch
        ISO2ROI.
        :param interrupt_flag: A threading.Event() object that tells the
                               function to stop loading.
        :param progress_callback: A signal that receives the current
                                  progress of the loading.
        :param patient: The patient to perform this process on.
        """
        # Get current patient files
        cur_patient_files = self.get_patient_files(patient)

        # Create and start process
        process = BatchProcessISO2ROI(progress_callback,
                                      interrupt_flag,
                                      cur_patient_files)
        success = process.start()

        # Add rtss to patient in case it is needed in future
        # processes
        if success:
            if PatientDictContainer().get("rtss_modified"):
                self.update_rtss(patient)
            reason = "SUCCESS"
        else:
            reason = process.summary

        # Append process summary
        if patient not in self.batch_summary.keys():
            self.batch_summary[patient] = {}
        self.batch_summary[patient]["iso2roi"] = reason
        progress_callback.emit(("Completed ISO2ROI", 100))

    def batch_suv2roi_handler(self, interrupt_flag,
                              progress_callback, patient):
        """
        Handles creating, starting, and processing the results of batch
        SUV2ROI.
        :param interrupt_flag: A threading.Event() object that tells the
                               function to stop loading.
        :param progress_callback: A signal that receives the current
                                  progress of the loading.
        :param patient: The patient to perform this process on.
        """
        # Get patient files
        cur_patient_files = self.get_patient_files(patient)

        # Get patient weight
        if patient.patient_id in self.suv2roi_weights.keys():
            if self.suv2roi_weights[patient.patient_id] is None:
                patient_weight = None
            else:
                patient_weight = \
                    self.suv2roi_weights[patient.patient_id] * 1000
        else:
            patient_weight = None

        process = BatchProcessSUV2ROI(progress_callback,
                                      interrupt_flag,
                                      cur_patient_files,
                                      patient_weight)
        success = process.start()

        # Add rtss to patient in case it is needed in future
        # processes
        if success:
            if PatientDictContainer().get("rtss_modified"):
                self.update_rtss(patient)
            reason = "SUCCESS"
        else:
            reason = process.summary

        # Append process summary
        if patient not in self.batch_summary.keys():
            self.batch_summary[patient] = {}
        self.batch_summary[patient]["suv2roi"] = reason
        progress_callback.emit(("Completed SUV2ROI", 100))

    def batch_dvh2csv_handler(self, interrupt_flag,
                              progress_callback, patient):
        """
        Handles creating, starting, and processing the results of batch
        DVH2CSV.
        :param interrupt_flag: A threading.Event() object that tells the
                               function to stop loading.
        :param progress_callback: A signal that receives the current
                                  progress of the loading.
        :param patient: The patient to perform this process on.
        """
        # Get current patient files
        cur_patient_files = self.get_patient_files(patient)

        # Create and start process
        process = BatchProcessDVH2CSV(progress_callback,
                                      interrupt_flag,
                                      cur_patient_files,
                                      self.dvh_output_path)
        process.set_filename('DVHs_' + self.timestamp + '.csv')
        success = process.start()

        # Set process summary
        if success:
            reason = "SUCCESS"
        else:
            reason = process.summary

        # Append process summary
        if patient not in self.batch_summary.keys():
            self.batch_summary[patient] = {}
        self.batch_summary[patient]['dvh2csv'] = reason
        progress_callback.emit(("Completed DVH2CSV", 100))

    def batch_pyrad2csv_handler(self, interrupt_flag,
                                progress_callback, patient):
        """
        Handles creating, starting, and processing the results of batch
        Pyrad2CSV.
        :param interrupt_flag: A threading.Event() object that tells the
                               function to stop loading.
        :param progress_callback: A signal that receives the current
                                  progress of the loading.
        :param patient: The patient to perform this process on.
        """
        # Get current files
        cur_patient_files = self.get_patient_files(patient)
        process = BatchProcessPyRad2CSV(progress_callback,
                                        interrupt_flag,
                                        cur_patient_files,
                                        self.pyrad_output_path)
        process.set_filename('PyRadiomics_' + self.timestamp + '.csv')
        success = process.start()

        # Set summary message
        if success:
            reason = "SUCCESS"
        else:
            reason = process.summary

        # Append process summary
        if patient not in self.batch_summary.keys():
            self.batch_summary[patient] = {}
        self.batch_summary[patient]['pyrad2csv'] = reason
        progress_callback.emit(("Completed PyRad2CSV", 100))

    def batch_pyrad2pyradsr_handler(self, interrupt_flag,
                                    progress_callback, patient):
        """
        Handles creating, starting, and processing the results of batch
        PyRad2PyRad-SR.
        :param interrupt_flag: A threading.Event() object that tells the
                               function to stop loading.
        :param progress_callback: A signal that receives the current
                                  progress of the loading.
        :param patient: The patient to perform this process on.
        """
        # Get current files
        cur_patient_files = \
            BatchProcessingController.get_patient_files(patient)
        process = BatchProcessPyRad2PyRadSR(progress_callback,
                                            interrupt_flag,
                                            cur_patient_files)
        success = process.start()

        # Set summary message
        if success:
            reason = "SUCCESS"
        else:
            reason = process.summary

        # Append process summary
        if patient not in self.batch_summary.keys():
            self.batch_summary[patient] = {}
        self.batch_summary[patient]['pyrad2pyradSR'] = reason
        progress_callback.emit(("Completed PyRad2PyRad-SR", 100))

    def completed_processing(self):
        """
        Runs when batch processing has been completed.
        """
        self.progress_window.update_progress(("Processing complete!", 100))
        self.progress_window.close()

        # Create window to store summary info
        batch_summary_window = BatchSummaryWindow()
        batch_summary_window.set_summary_text(self.batch_summary)
        batch_summary_window.exec_()

    def error_processing(self):
        """
        Runs when there is an error during batch processing.
        """
        print("Error performing batch processing.")
        self.progress_window.close()
        return

    @classmethod
    def create_timestamp(cls):
        """
        Create a unique timestamp as a string.
        returns string
        """
        cur_time = datetime.datetime.now()
        year = cur_time.year
        month = cur_time.month
        day = cur_time.day
        hour = cur_time.hour
        min = cur_time.minute
        sec = cur_time.second

        time_stamp = str(year) + str(month) + str(day) + str(hour) + \
                     str(min) + str(sec)

        return time_stamp<|MERGE_RESOLUTION|>--- conflicted
+++ resolved
@@ -2,14 +2,11 @@
 import threading
 from PySide6.QtCore import QThreadPool
 from src.Model import DICOMDirectorySearch
-<<<<<<< HEAD
 from src.Model.batchprocessing.BatchProcessClinicalDataSR2CSV import \
     BatchProcessClinicalDataSR2CSV
 from src.Model.batchprocessing.BatchProcessCSV2ClinicalDataSR import \
     BatchProcessCSV2ClinicalDataSR
-=======
 from src.Model.batchprocessing.BatchProcessDVH2CSV import BatchProcessDVH2CSV
->>>>>>> affea197
 from src.Model.batchprocessing.BatchProcessISO2ROI import BatchProcessISO2ROI
 from src.Model.batchprocessing.BatchProcessPyRad2CSV import \
     BatchProcessPyRad2CSV
@@ -33,13 +30,10 @@
         Class initialiser function.
         """
         self.batch_path = ""
-<<<<<<< HEAD
+        self.dvh_output_path = ""
+        self.pyrad_output_path = ""
         self.clinical_data_input_path = ""
         self.clinical_data_output_path = ""
-=======
-        self.dvh_output_path = ""
-        self.pyrad_output_path = ""
->>>>>>> affea197
         self.processes = []
         self.dicom_structure = None
         self.suv2roi_weights = None
@@ -58,15 +52,12 @@
         :param file_paths: dict of directories
         """
         self.batch_path = file_paths.get('batch_path')
-<<<<<<< HEAD
+        self.dvh_output_path = file_paths.get('dvh_output_path')
+        self.pyrad_output_path = file_paths.get('pyrad_output_path')
         self.clinical_data_input_path = \
             file_paths.get('clinical_data_input_path')
         self.clinical_data_output_path = \
             file_paths.get('clinical_data_output_path')
-=======
-        self.dvh_output_path = file_paths.get('dvh_output_path')
-        self.pyrad_output_path = file_paths.get('pyrad_output_path')
->>>>>>> affea197
 
     def set_processes(self, processes):
         """
@@ -175,6 +166,8 @@
             "dvh2csv": self.batch_dvh2csv_handler,
             "pyrad2csv": self.batch_pyrad2csv_handler,
             "pyrad2pyrad-sr": self.batch_pyrad2pyradsr_handler,
+            "csv2clinicaldata-sr": self.batch_csv2clinicaldatasr_handler,
+            "clinicaldata-sr2csv": self.batch_clinicaldatasr2csv_handler,
         }
 
         patient_count = len(self.dicom_structure.patients)
@@ -200,45 +193,6 @@
                 self.process_functions[process](interrupt_flag,
                                                 progress_callback,
                                                 patient)
-
-            # Perform CSV2ClinicalData-SR on patient
-            if 'csv2clinicaldatasr' in self.processes:
-                # Get current files
-                cur_patient_files = self.get_patient_files(patient)
-                process = BatchProcessCSV2ClinicalDataSR(
-                    progress_callback, interrupt_flag,
-                    cur_patient_files, self.clinical_data_input_path)
-                success = process.start()
-
-                # Update summary
-                if success:
-                    reason = "SUCCESS"
-                else:
-                    reason = process.summary
-
-                if patient not in self.batch_summary.keys():
-                    self.batch_summary[patient] = {}
-                self.batch_summary[patient]["csv2clinicaldatasr"] = reason
-                progress_callback.emit(("Completed CSV2ClinicalData-SR", 100))
-
-            # Perform ClinicalData-SR2CSV on patient
-            if 'clinicaldatasr2csv' in self.processes:
-                cur_patient_files = self.get_patient_files(patient)
-                process = BatchProcessClinicalDataSR2CSV(
-                    progress_callback, interrupt_flag,
-                    cur_patient_files, self.clinical_data_output_path)
-                success = process.start()
-
-                # Update summary
-                if success:
-                    reason = "SUCCESS"
-                else:
-                    reason = process.summary
-
-                if patient not in self.batch_summary.keys():
-                    self.batch_summary[patient] = {}
-                self.batch_summary[patient]["clinicaldatasr2csv"] = reason
-                progress_callback.emit(("Completed ClinicalData-SR2CSV", 100))
 
         PatientDictContainer().clear()
 
@@ -446,6 +400,67 @@
         self.batch_summary[patient]['pyrad2pyradSR'] = reason
         progress_callback.emit(("Completed PyRad2PyRad-SR", 100))
 
+    def batch_csv2clinicaldatasr_handler(self, interrupt_flag,
+                                         progress_callback, patient):
+        """
+        Handles creating, starting, and processing the results of batch
+        CSV2ClinicalData-SR.
+        :param interrupt_flag: A threading.Event() object that tells the
+                               function to stop loading.
+        :param progress_callback: A signal that receives the current
+                                  progress of the loading.
+        :param patient: The patient to perform this process on.
+        """
+        # Get current files
+        cur_patient_files = \
+            BatchProcessingController.get_patient_files(patient)
+        process = \
+            BatchProcessCSV2ClinicalDataSR(progress_callback, interrupt_flag,
+                                           cur_patient_files,
+                                           self.clinical_data_input_path)
+        success = process.start()
+
+        # Update summary
+        if success:
+            reason = "SUCCESS"
+        else:
+            reason = process.summary
+
+        if patient not in self.batch_summary.keys():
+            self.batch_summary[patient] = {}
+        self.batch_summary[patient]["csv2clinicaldatasr"] = reason
+        progress_callback.emit(("Completed CSV2ClinicalData-SR", 100))
+
+    def batch_clinicaldatasr2csv_handler(self, interrupt_flag,
+                                         progress_callback, patient):
+        """
+        Handles creating, starting, and processing the results of batch
+        ClinicalData-SR2CSV.
+        :param interrupt_flag: A threading.Event() object that tells the
+                               function to stop loading.
+        :param progress_callback: A signal that receives the current
+                                  progress of the loading.
+        :param patient: The patient to perform this process on.
+        """
+        cur_patient_files = \
+            BatchProcessingController.get_patient_files(patient)
+        process = \
+            BatchProcessClinicalDataSR2CSV(progress_callback, interrupt_flag,
+                                           cur_patient_files,
+                                           self.clinical_data_output_path)
+        success = process.start()
+
+        # Update summary
+        if success:
+            reason = "SUCCESS"
+        else:
+            reason = process.summary
+
+        if patient not in self.batch_summary.keys():
+            self.batch_summary[patient] = {}
+        self.batch_summary[patient]["clinicaldatasr2csv"] = reason
+        progress_callback.emit(("Completed ClinicalData-SR2CSV", 100))
+
     def completed_processing(self):
         """
         Runs when batch processing has been completed.
