--- conflicted
+++ resolved
@@ -110,8 +110,6 @@
                 "parent_ID": 446,
                 "short_name": "Clinical Data CSV File",
             },
-<<<<<<< HEAD
-=======
             {
                 "level": 0,
                 "dbID": 600,
@@ -124,7 +122,6 @@
                 "parent_ID": 600,
                 "short_name": "Auto-Registration",
             },
->>>>>>> da0b7fc1
         ]
         # create a model for the tree view of options and attach the
         # data
@@ -346,15 +343,12 @@
     # into their corresponding files
 
     def accepting(self):
-<<<<<<< HEAD
-=======
         """
         If APPLY is clicked, save the contents of each option and table
         into their corresponding files.
         """
         save_flag = True
 
->>>>>>> da0b7fc1
         # starting save
         # Saving the Windowing options
         with open(resource_path("data/csv/imageWindowing.csv"), "w",
